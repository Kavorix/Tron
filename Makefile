--- conflicted
+++ resolved
@@ -41,12 +41,7 @@
 	tox
 
 _itest_%:
-<<<<<<< HEAD
-	docker build -f example-cluster/images/$* -t tron-runner-$* example-cluster
-	$(DOCKER_RUN) tron-runner-$* /work/itest.sh
-=======
 	$(DOCKER_RUN) ubuntu:$* /work/itest.sh
->>>>>>> c4ba4c03
 
 itest_%: test deb_% _itest_%
 	@echo "Package for $* looks good"
