<<<<<<< HEAD
tron (0.8.0.0) trusty; urgency=medium

  * 0.8.0.0 tagged with 'make release'
    Commit: remove duplicate ignore for debian/debhelper-build-stamp

 -- root <root@7a84f15cf87d>  Wed, 14 Mar 2018 11:14:08 +0000
=======
tron (0.7.8.1) trusty; urgency=medium

  * 0.7.8.1 tagged with 'make release'
  * Retries attribute for action runs
  * Preparing for Python 3 upgrade

 -- root <root@29a498a76bfe>  Fri, 06 Apr 2018 14:45:12 +0000
>>>>>>> ba04faf3

tron (0.7.8.0) trusty; urgency=medium

  * 0.7.8.0 tagged with 'make release'
  * Script to clean up namespaces
  * Improve check_tron_jobs logging
  * Fix bug in date context math with timezones
  * Improve tab completion
  * Remove more service code
  * Use config values to create PaaSTA action run that prints

 -- root <root@d2932ccaf8e4>  Tue, 03 Apr 2018 18:51:45 +0000

tron (0.7.7.1) trusty; urgency=medium

  * 0.7.7.1 tagged with 'make release'
    Commit: Preparing 0.7.7.1 release  - fix shelve regression - use
    bsddb3 directly - remove service functionality from tronweb - add
    CORS header - dockerize itests - test debian package in travis - tab
    completion improvements

 -- root <root@98871b48f7e4>  Fri, 23 Mar 2018 21:11:20 +0000

tron (0.7.7.0) trusty; urgency=medium

  * 0.7.7.0 tagged with 'make release'
  * Cache job names in tab completion
  * Remove core service class (services are deprecated now)
  * Add backward compatible shelve
  * Add initial config fields for actions on PaaSTA
  * Bug fixes in tronfig and DST time resolution

 -- root <root@bc3b0b62294a>  Thu, 22 Mar 2018 18:33:40 +0000

tron (0.7.6.1) trusty; urgency=medium

  * 0.7.6.1 tagged with 'make release'
    Commit: bump version, fix package building issues

 -- root <root@d28ba802797d>  Mon, 12 Mar 2018 17:08:34 +0000

tron (0.7.6.0) trusty; urgency=medium

  * 0.7.6.0 tagged with 'make release'
    Commit: version bump 0.7.6.0

 -- root <root@c77afe41973b>  Mon, 12 Mar 2018 15:22:58 +0000

tron (0.7.5.3) trusty; urgency=medium

  * 0.7.5.3 tagged with 'make release'
    Commit: Merge pull request #372 from Yelp/u/jgl/TRON-
    212_upgrade_to_argparse  Upgrade to argparse

 -- root <root@401cb8cd587b>  Thu, 08 Mar 2018 00:39:13 +0000

tron (0.7.5.2) trusty; urgency=medium

  * 0.7.5.2 tagged with 'make release'
    Commit: Merge pull request #373 from Yelp/fix_tz_naive_localization
    Only localize datetimes when they lack tzinfo

 -- root <root@28c49fd423bf>  Fri, 02 Mar 2018 20:49:06 +0000

tron (0.7.5.1) trusty; urgency=medium

  * 0.7.5.1 tagged with 'make release'
    Commit: Merge pull request #367 from
    Yelp/u/jgl/better_pidfile_error_message  Make tron pidfile error
    message more clear

 -- root <root@b5305b0b6d16>  Wed, 28 Feb 2018 23:12:22 +0000

tron (0.7.5.0) trusty; urgency=medium

  * 0.7.5.0 tagged with 'make release'
    Commit: Merge pull request #360 from Yelp/per_job_tz  Allow jobs to
    override the default timezone

 -- root <root@d339239f37b4>  Wed, 28 Feb 2018 02:07:09 +0000

tron (0.7.4.2) trusty; urgency=medium

  * 0.7.4.2 tagged with 'make release'
    Commit: added xenial building support

 -- root <root@cd05b3203eb4>  Tue, 27 Feb 2018 01:23:33 +0000

tron (0.7.4.1) trusty; urgency=medium

  * 0.7.4.1 tagged with 'make release'
    Commit: Released 0.7.4.1 via make release

 -- root <root@209774aa33a5>  Fri, 23 Feb 2018 23:35:28 +0000

tron (0.7.4.0) trusty; urgency=medium

  * 0.7.4.0 tagged with 'make release'
  * Remove support for mongodb in state serialization
  * Remove deprecated restart_interval option for services
  * Fix unicode bug in root URL

 -- root <root@ed515052fdab>  Tue, 13 Feb 2018 20:57:16 +0000

tron (0.7.3.2) trusty; urgency=medium

  * 0.7.3.2 tagged with 'make release'
    Commit: Merge pull request #347 from Yelp/twisted-twisted  Twisted
    fix, example cluster and itest improvements

 -- root <root@065c430c301e>  Fri, 09 Feb 2018 14:39:45 +0000

tron (0.7.3.1) trusty; urgency=medium

  * 0.7.3.1 tagged with 'make release'
    Commit: Merge branch dont-start-on-boot

 -- root <root@4d7566959515>  Fri, 09 Feb 2018 09:27:12 +0000

tron (0.7.3.0) trusty; urgency=medium

  * $0.7.3.0 tagged with \make release'rCommit: Merge pull request

 -- root <root@185112144f8b>  Thu, 08 Feb 2018 22:42:17 +0000

tron (0.7.2.0) trusty; urgency=medium

  * 0.7.2.0 tagged with make release'
  * Use upstart instead of sysv-init
  * Added prototype check_tron_jobs and monitoring configs
  * Add --delete option for tronfig namespaces

 -- root <root@16fb9840b464>  Thu, 01 Feb 2018 11:07:08 +0000

tron (0.7.1.0) trusty; urgency=medium

  * 0.7.1.0 tagged with 'make release'
    Commit: dont assume the USER env var  use the more reliable
    getpass.getuser() instead of expecting a USER env var to be present.

 -- root <root@ac0c082f7689>  Tue, 10 Oct 2017 12:47:50 +0000

tron (0.7.0.0) trusty; urgency=medium

  * 0.7.0.0 tagged with 'make release'
    Commit: fix init.d script

 -- root <root@a3aeebf1169f>  Fri, 25 Aug 2017 14:22:47 +0000

tron (0.6.2.1) lucid; urgency=low

  * Only keep last buffer from ssh connection

 -- Federico Giraud <fgiraud@yelp.com>  Mon, 15 Aug 2016 10:15:56 -0700

tron (0.6.1.12) lucid; urgency=low

  * Fix memory leaks from event recorder and twisted

 -- Yejun Yang <yejun@yelp.com>  Wed, 06 Jan 2016 18:07:37 -0800

tron (0.6.1.11) lucid; urgency=low

  * Add job and service support fields: owner, summary, notes

 -- Yejun Yang <yejun@yelp.com>  Fri, 02 Oct 2015 11:38:26 -0700

tron (0.6.1.10) lucid; urgency=low

  * Optimize tronweb dashboard performance

 -- Yejun Yang <yejun@yelp.com>  Fri, 19 Dec 2014 13:45:23 -0800

tron (0.6.1.9) lucid; urgency=low

  * Log some known exceptions
  * Check overlapped run id with instance

 -- Yejun Yang <yejun@yelp.com>  Thu, 11 Dec 2014 11:54:32 -0800

tron (0.6.1.8) lucid; urgency=low

  * Fix service instance restore state, run monitor instead of queue.

 -- Yejun Yang <yejun@yelp.com>  Tue, 04 Nov 2014 14:14:29 -0800

tron (0.6.1.7) lucid; urgency=low

  * Display error message when instance start fail

 -- Yejun Yang <yejun@yelp.com>  Tue, 04 Nov 2014 10:18:12 -0800

tron (0.6.1.6) lucid; urgency=low

  * Ignore service instance start error
  * Ignore duplicated run id

 -- Yejun Yang <yejun@yelp.com>  Mon, 03 Nov 2014 17:21:24 -0800

tron (0.6.1.5) lucid; urgency=low

  * Increase channel start timeout
  * Fix service monitor restart too soon

 -- Yejun Yang <yejun@yelp.com>  Thu, 03 Jul 2014 10:28:45 -0700

tron (0.6.1.4) lucid; urgency=low

  * Remove incorrectly fixed dead code
  * Service monitor task always notify failed instead of down

 -- Yejun Yang <yejun@yelp.com>  Tue, 01 Apr 2014 10:43:48 -0700

tron (0.6.1.3) lucid; urgency=low

  * Fix bug in node service stop

 -- Yejun Yang <yejun@yelp.com>  Thu, 27 Feb 2014 17:43:57 -0800

tron (0.6.1.2) lucid; urgency=low

  * Fix bug prevent reconnection
  * Add new config monitor_retries

 -- Yejun Yang <yejun@yelp.com>  Wed, 05 Feb 2014 10:29:59 -0800

tron (0.6.1) unstable; urgency=low

  * tronweb was replaced with a clientside version
  * more ssh options are now configurable
  * adding an experimental feature to support a max_runtime on jobs
  * adding tronctl kill to SIGKILL a service
  * add a `--no-header` option to tronfig

 -- Daniel Nephin <dnephin@yelp.com>  Thu, 02 May 2013 17:34:46 -0700

tron (0.6.0.2) unstable; urgency=low

  * Allow serviceinstances to transition from unknown to down
  * Better handling for serviceinstance monitor task failing

 -- Daniel Nephin <dnephin@yelp.com>  Thu, 04 Apr 2013 12:47:14 -0700

tron (0.6.0.1) unstable; urgency=low

  * minor visual improvements to tronview

 -- Daniel Nephin <dnephin@yelp.com>  Tue, 26 Mar 2013 12:22:38 -0700

tron (0.6.0) unstable; urgency=low

  * action.requires must be a list (string has been deprecated since 0.3.3)
  * tronctl zap has been removed (it shouldn't be necessary anymore)
  * service monitoring code has been re-written (services should not longer get stuck in a stopping state)
  * hosts can not be validated by specifying a known_hosts file
  * additional validation for ssh options and context variables has been moved into configuration validation
  * tronview now displays additional details about jobs and services

 -- Daniel Nephin <dnephin@yelp.com>  Mon, 25 Mar 2013 11:14:13 -0700

tron (0.5.2.3) unstable; urgency=low

  * Fix a bug that was preventing nodes from connecting with provided username
  * Patched an issue with the SSH connection that could cause exceptions on channel close

 -- Daniel Nephin <dnephin@yyelp.com>  Fri, 15 Feb 2013 11:19:25 -0800

tron (0.5.2) unstable; urgency=low

  * Tron now supports the ability to use different users per node connection.
  * Fragmented configuration is now possible by using namespaced config files.
  * Additional cleanup and stability patches have been applied.
  * State persistence configuration can now be changed without restarting trond
  * State saving now includes a namespace, you will need to run `tools/migration/migrate_state.py` to migrate old state.

 -- Thomas Robinson <trobinso@yelp.com>  Wed, 9 Jan 2013 16:25:53 -0700

tron (0.5.1) unstable; urgency=low

  * Jobs which are disabled will no longer be re-enabled when part of their configuration changes.
  * Individual actions for a Job can no longer be started independently before a job is started. This was never intentionally supported.
  * Adding a new configuration option `allow_overlap` for Jobs, which allows job runs to overlap each other.
  * Jobs can now be configured using crontab syntax.

 -- Daniel Nephin <dnephin@yyelp.com>  Wed, 25 Jul 2012 16:25:53 -0700

tron (0.5.0.2) unstable; urgency=low

  * Fix a bug with daemonizing and some versions of twisted reactor.

 -- Daniel Nephin <dnephin@yelp.com>  Tue, 17 Jul 2012 19:21:39 -0700

tron (0.5.0) unstable; urgency=low

  * Names for nodes, jobs, actions and service can now contain underscore characters but are restricted to 255 characters.
  * trond now supports a graceful shutdown. Send trond SIGINT to have it wait for all currently running jobs to complete before shutting down. SIGTERM also performs some cleanup before terminating.
  * State serialization has changed.  See :ref:`config_state` for configuration options.  `tools/migration/migrate_state.py` is included to migrate your existing Tron state to a new store.  YAML store is now deprecated.
  * Old style config, which was deprecated in 0.3 will no longer work.

 -- Daniel Nephin <dnephin@yelp.com>  Tue, 05 Jun 2012 18:47:34 -0700

tron (0.4.1) unstable; urgency=low

  * tronview will once again attempt to find the tty width even when stdout is not a tty.
  * Fixed last_success for job context.
  * Job runs which are manually cancelled will now continue to schedule new runs.

 -- Daniel Nephin <dnephin@yelp.com>  Wed, 30 May 2012 16:35:44 -0700

tron (0.4.0) unstable; urgency=low

  * Jobs now continue to run all possible actions after one of its actions fail
  * Enabling a disabled job now schedules the next run using current time instead of the last successful run (which could cause many runs to be scheduled in the past if the job had been disabled for a while)
  * Resolved many inconsistencies and bugs around Job scheduling.

 -- Daniel Nephin <dnephin@yelp.com>  Fri, 11 May 2012 18:00:00 -0800

tron (0.3.3-1) unstable; urgency=low

  * Remove logrotate script from debian packaging
  * Add logging.conf to debian packaging

 -- James Brown <jbrown@yelp.com>  Thu, 19 Apr 2012 14:33:17 -0700

tron (0.3.3) unstable; urgency=low

  * Adding a configuration migration script for porting 0.2.x configs to the new 0.3.x
  * Remove working_dir from the configuration and replace with output_stream_dir
  * Remove logging confiruation from the general config.  Logging is now configured using python standaring logging

 -- Daniel Nephin <dnephin@yelp.com>  Wed, 18 Apr 2012 18:00:00 -0800

tron (0.3.2) unstable; urgency=low

  * Fixes a bug when there are multiple node pools
  * Adds more unit tests

 -- Daniel Nephin <dnephin@yelp.com>  Wed, 11 Apr 2012 11:35:05 -0800

tron (0.3.1) unstable; urgency=low

  * Bug fix release
  * Adding state diagrams to documentation

 -- Daniel Nephin <dnephin@yelp.com>  Tue, 27 Mar 2012 11:35:05 -0800

tron (0.3.0) unstable; urgency=low

  * !Tags, *references, and &anchors are now deprecated in the trond
    configuration file.  Support will be removed for them in 0.5.
  * Adding an enabled option for jobs, so they can be configured as disabled by default
  * tron commands (tronview, tronfig, tronctl) now support a global config (defaults to /etc/tron/tron.yaml)
  * tronview will now pipe its output through 'less' if appropriate

 -- Daniel Nephin <dnephin@yelp.com>  Mon, 19 Feb 2012 11:35:05 -0800

tron (0.2.10-1) unstable; urgency=low

  * ssh_options is actually optional (sjohnson)
  * Cleanup actions no longer cause jobs using an interval scheduler to stop being scheduled if an action fails (sjohnson)
  * Failed actions can be skipped, causing dependent actions to run (dnephin)
  * Tests have been moved from test/ to tests/ (sjohnson)
  * Everything under tron/ web/ and bin/ should now pass pyflakes

 -- Daniel Nephin <dnephin@yelp.com>  Fri, 17 Feb 2012 11:35:05 -0800

tron (0.2.9-1) unstable; urgency=low

  * tronweb works and is documented (mowings-iseatz)
  * Daylight Savings Time behavior is more well-defined (sjohnson)
  * Jobs that fail after running over their next scheduled time are no longer forgotten (sjohnson)
  * Reconfiguring syslog no longer requires restarting trond to take effect (jbrown)

 -- Steve Johnson <sjohnson@yelp.com>  Mon, 6 Feb 2012 16:26:05 -0800

tron (0.2.8.1-1) unstable; urgency=low

  * Set a meaningful Formatter when logging to syslog (jbrown)
  * Included prebuilt man pages in distribution so Sphinx isn't required to
    have them

 -- James Brown <jbrown@yelp.com>  Mon, 12 Dec 2011 16:26:05 -0800

tron (0.2.8-1) unstable; urgency=low

  * Now on PyPI (irskep)
  * New HTML documentation at http://packages.python.org/tron (irskep)
  * Cleanup actions: run a command after the success or failure of a job (irskep)
  * Logging to syslog with syslog_address config field (irskep)
  * "zap" command for services (irskep)
  * simplejson is no longer a dependency for Python 2.6 and up (irskep)
  * Fix weekday-specified jobs (mon, tues, ...) running a day late (irskep)
  * Fix services being allowed in jobs list and causing weird crashes (irskep)
  * Fix missing import in www.py (irskep)
  * Better resilience to subtlely bad tronfigs (jbrown)

 -- Steve Johnson <sjohnson@yelp.com>  Fri, 25 Nov 2011 23:27:00 -0400

tron (0.2.7-1) unstable; urgency=low

  * Really fix date parsing (rhettg)
  * Revert instant service monitor so we wait a while before checking our services (rhettg)
  * Clean up some logging (rhettg)

 -- Rhett Garber <rhettg@gmail.com>  Wed, 14 Sep 2011 16:23:00 -0700

tron (0.2.6-2) unstable; urgency=low

  * Fix date parsing

 -- James Brown <jbrown@yelp.com>  Wed, 14 Sep 2011 15:36:30 -0700

tron (0.2.6-1) unstable; urgency=low

  * Support for functional testing. Fixes #49 (irskep)
  * Context variables for year, month and day. Fixes #57 (irskep)
  * Integrate Google App Engine Cron scheduling syntax. Fixes #71 (irskep)
  * Fix crash during service monitoring because of node connect failures. Fixes #77 (rhettg)
  * Make action runs explicitly not re-startable. Fixes #78 (rhettg)
  * Flush and fsync state file. Fixes #74 (rhettg)
  * Handle node disconnect while waiting for channel to start. Fixes #75 (rhettg)
  * Replace an aggressive assert with a log message for monitor inconsistency. Fixes #73 (rhettg)
  * Handle tronview event listing issue with garbage collected entites. Fixes #70 (rhettg)
  * Prevent SSH stampedes by delaying some node EXEC calls (rhettg)

 -- Rhett Garber <rhettg@gmail.com>  Wed, 14 Sep 2011 14:30:15 -0700


tron (0.2.5-1) unstable; urgency=low

  * Introduce event collection system (rhettg)
  * Fix a crash in rebuilding all services under certain reconfig scenarios. Fixes #67 (rhettg)
  * Fix potential service situation where monitors would stop running after failures (rhettg)
  * Additional logging around startup failures (rhettg)

 -- Rhett Garber <rhettg@gmail.com>  Wed, 22 June 2011 13:24:00 -0800

tron (0.2.4-1) unstable; urgency=low

  * Final tronfig fix for stdout/stdin behavior (rhettg)

 -- Rhett Garber <rhettg@gmail.com>  Tue, 12 Apr 2011 10:50:00 -0800

tron (0.2.3-2) unstable; urgency=low

  * Made tronfig work with non-interactive uploads again. (jbrown)

 -- James Brown <jbrown@yelp.com>  Mon, 11 Apr 2011 22:06:56 -0700

tron (0.2.3-1) unstable; urgency=low

  * Resolved an issue where tronfig via stdin wouldn't catch all errors. (rhettg)
  * Provided additional config time validation to catch bad configurations. (rhettg)

 -- Rhett Garber <rhettg@gmail.com>  Thu, 7 Apr 2011 10:50:00 -0800

tron (0.2.2-1) unstable; urgency=low

  * Resolved an issue where certain service reconfigurations would
    cause the service to be stuck in the DOWN state (rhettg)
  * Reworked service to keep consistant instance numbers across restarts
    and reconfigs (rhettg)

 -- Rhett Garber <rhettg@gmail.com>  Wed, 23 Mar 2011 18:26:00 -0800

tron (0.2.1-1) unstable; urgency=low

  * Resolve an issue where run_time wasn't set for manually started jobs (rhettg)
  * Support for multiple arguments to tronctl (for starting things in bulk) (rhettg)
  * Support for starting a job with a specific run_time (rhettg)
  * Resolved an issue where services, after a reconfig, wouldn't cause state changes (rhettg)
  * Updated man pages (rhettg)

 -- Rhett Garber <rhettg@gmail.com>  Wed, 09 Feb 2011 15:20:00 -0800

tron (0.2.0-1) unstable; urgency=low

  * New services system (rhettg)

 -- Rhett Garber <rhettg@gmail.com>  Mon, 06 Feb 2011 15:15:00 -0800


tron (0.1.10-1) unstable; urgency=low

  * Remove use of deprecated twisted timeout calls. Fixes #9 (rhettg)
  * Handle newer versions of twisted (rhettg)
  * Dynamic column widths in tronview and better overflow (ebaum)
  * Command now displayed in tronview for an action Fixes #32 (ebaum)
  * Respect tronview -n option for stdout/stderr output. Fixes #41 (ebaum)
  * Show warnings option for tronview. Fixes #46 (ebaum)
  * Suppress headers option for tronview. (ebaum)
  * Fix an issue where default empty config failed to apply. (rhettg)
  * Add versioning to both tron module, command and state file (rhettg)
  * Set umask on daemon to allow proper pid-file control (rhettg)
  * Fix issue with command context not propogating on live reconfigs. Fixes
    #53 (rhettg)


 -- Rhett Garber <rhettg@gmail.com>  Fri, 14 Jan 2011 13:10:00 -0800

tron (0.1.9-1) unstable; urgency=low

  * Fix issue with config changes causing previous job runs to be in an
    unstable state. #42 (ebaum)

 -- Rhett Garber <rhettg@gmail.com>  Mon, 14 Dec 2010 14:12:00 -0800

tron (0.1.8-1) unstable; urgency=low

  * Address issue with bad format strings in commands causing untold
    disasters. #45 (rhettg)

 -- Rhett Garber <rhettg@gmail.com>  Mon, 06 Dec 2010 17:38:00 -0800

tron (0.1.7-1) unstable; urgency=low

  * Improve log rotation scripts under Debian (jbrown)
  * Fix an issue where removing a job with a live reconfig caused the job not to actually be removed. #44 (rhettg)
  * Some logging changes to make debugging issues easier (rhettg)
  * Some cleanup and better error/delay handling around process control for state writing. (rhettg)

 -- Rhett Garber <rhettg@gmail.com>  Mon, 22 Nov 2010 15:52:00 -0800

tron (0.1.6-1) unstable; urgency=low

  * Fix issue with live reconfigs causing intervals to be skipped (rhettg)
  * Added log file re-opening on SIGHUP (fixes #37) (rhettg)
  * Fix some issues with cmp functions for jobs that caused incorrect
    reconfigs (#38) (mtytel)
  * Fix issue with manually starting all_node jobs/services (mtytel)

 -- Rhett Garber <rhettg@gmail.com>  Fri, 15 Oct 2010 15:05:00 -0700

tron (0.1.5-1) unstable; urgency=low

  * Fixed crash due to config bug where SSH options were sometimes missing (rhettg)
  * Tweaks to command line interface (rhettg)

 -- Rhett Garber <rhettg@gmail.com>  Wed, 14 Sep 2010 10:14:00 -0700

tron (0.1.4-1) UNRELEASED; urgency=low

  * Simpler default options and config for trond (rhettg)
  * Trond daemonizing for proper init.d start/stop behavior (rhettg)
  * Fixes to reduce state file writing (matthewtytel)
  * Better pre-validation for tronfig (matthewtytel)
  * Updates to man pages (matthewtytel)

 -- Rhett Garber <rhettg@gmail.com>  Tue, 7 Sep 2010 16:51:00 -0700

tron (0.1.3-3) UNRELEASED; urgency=low

  * Use /var/lib/tron/ for a working directory (roguelazer)
  * Fix bug in Node configuration with services (rhettg)

 -- James Brown <roguelazer@gmail.com>  Mon, 2 Sep 2010 11:35:00 -0700

tron (0.1.3-2) UNRELEASED; urgency=low

  * No longer depend on libyaml

 -- James Brown <roguelazer@gmail.com>  Mon, 2 Sep 2010 11:00:46 -0700

tron (0.1.3-1) UNRELEASED; urgency=low

  * Better debian packaging (roguelazer)
  * Cleaner configuration (rhettg)
  * SIGHUP handling for reconfiguration (matthewtytel)
  * Command Context (environment variables for command execution) (rhettg)
  * Show job duration, alphabetize job list and direct stdout/stderr access (matthewtytel)

 -- James Brown <roguelazer@gmail.com>  Mon, 30 Aug 2010 18:33:00 -0700

tron (0.1.2) UNRELEASED; urgency=low

  * Services (matthewtytel)
  * Smarter node pools (run all nodes) (matthewtytel)
  * Randomized node pool selection (matthewtytel)

 -- Rhett Garber <rhettg@gmail.com>  Thu, 19 Aug 2010 11:05:00 -0700

tron (0.1.1) UNRELEASED; urgency=low

  * On the fly reconfiguration (matthewtytel)
  * Saving state (matthewtytel)
  * job enable/disable (matthewtytel)

 -- Rhett Garber <rhettg@gmail.com>  Thu, 19 Aug 2010 11:05:00 -0700

tron (0.1.0) UNRELEASED; urgency=low

  * Initial release. (Closes: #XXXXXX)

 -- Rhett Garber <rhett@yelp.com>  Tue, 23 Mar 2010 07:34:36 -0700<|MERGE_RESOLUTION|>--- conflicted
+++ resolved
@@ -1,11 +1,10 @@
-<<<<<<< HEAD
 tron (0.8.0.0) trusty; urgency=medium
 
   * 0.8.0.0 tagged with 'make release'
     Commit: remove duplicate ignore for debian/debhelper-build-stamp
 
  -- root <root@7a84f15cf87d>  Wed, 14 Mar 2018 11:14:08 +0000
-=======
+
 tron (0.7.8.1) trusty; urgency=medium
 
   * 0.7.8.1 tagged with 'make release'
@@ -13,7 +12,6 @@
   * Preparing for Python 3 upgrade
 
  -- root <root@29a498a76bfe>  Fri, 06 Apr 2018 14:45:12 +0000
->>>>>>> ba04faf3
 
 tron (0.7.8.0) trusty; urgency=medium
 
