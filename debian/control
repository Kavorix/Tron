--- conflicted
+++ resolved
@@ -2,21 +2,13 @@
 Section: admin
 Priority: optional
 Maintainer: Daniel Nephin <dnephin@yelp.com>
-<<<<<<< HEAD
-Build-Depends: debhelper (>= 7), python3.6-dev, libyaml-dev, libssl-dev, libffi-dev, dh-virtualenv
-=======
-Build-Depends: debhelper (>= 7), python2.7, libdb5.3-dev, libyaml-dev, libssl-dev, libffi-dev, dh-virtualenv
->>>>>>> cdac7e33
+Build-Depends: debhelper (>= 7), python3.6-dev, libdb5.3-dev, libyaml-dev, libssl-dev, libffi-dev, dh-virtualenv
 Standards-Version: 3.8.3
 
 Package: tron
 Architecture: all
 Homepage: http://github.com/yelp/Tron
-<<<<<<< HEAD
-Depends: python3.6, libyaml-0-2, libssl1.0.0, libffi6, ${shlibs:Depends}, ${misc:Depends}
-=======
-Depends: python2.7, libdb5.3, libyaml-0-2, libssl1.0.0, libffi6, ${shlibs:Depends}, ${misc:Depends}
->>>>>>> cdac7e33
+Depends: python3.6, libdb5.3, libyaml-0-2, libssl1.0.0, libffi6, ${shlibs:Depends}, ${misc:Depends}
 Description: Tron is a job scheduling, running and monitoring package.
   Designed to replace Cron for complex scheduling and dependencies.
   Provides:
