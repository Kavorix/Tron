#!/usr/bin/env python
import sys
import optparse

from tron import cmd

LOCAL = "http://localhost:8082"

JOB_COLUMNS = (
    ('Name', 20,),
    ('Scheduler', 20,),
    ("Last Success", 28,),
)

RUN_COLUMNS = (
    ('Action Run ID', 30),
    ('State', 6),
    ('Scheduled Time', 23),
    ('Start Time', 23),
    ('End Time', 23),
)

def parse_options():
    parser = optparse.OptionParser()
    parser.add_option("--server", action="store", dest="server", help="Server URL to connect to", default=LOCAL)
    parser.add_option("--verbose", "-v", action="count", dest="verbose", help="Verbose logging", default=0)
    parser.add_option("--numshown", "-n", type="int", dest="num_shown", help="Max number of jobs shown", default=20)

    (options, args) = parser.parse_args(sys.argv)

    return options, args[1:]

def view_all(options):
    """docstring for view_jobs"""

    status, content = cmd.request(options, "/jobs")
    assert status == cmd.OK
    assert 'jobs' in content
    
    if len(content['jobs']) == 0:
        print "No jobs"
    else:
        # Print a header
        print "Connected to tron server %s" % options.server
        print
        print " ".join((name.ljust(size) for name, size in JOB_COLUMNS))

        # Show job data
        for job in content['jobs']:
            print " ".join(str(val).ljust(size) for val, (_, size) in zip((job['name'], job['scheduler'], job['last_success']), JOB_COLUMNS))

def view_job(options, job_name):
    """Retrieve details of the specified job and display"""
    status, job_content = cmd.request(options, "/jobs/%s" % job_name)
    if status == cmd.ERROR:
        print >>sys.stderr, "%s: Cannot find job %s" % (job_content, job_name)
        sys.exit(1)

    print "Job: %s" % job_content['name']
    print "Scheduler: %s\n" % job_content['scheduler']
    
    print "List of Actions (topological):"
    print "\n".join(job_content['action_names'])
    print 
    print "Node Pool:"
    print "\n".join(job_content['node_pool'])
    print
    print "Run History: (%d total)" % len(job_content['runs'])
<<<<<<< HEAD
    print " ".join(title.ljust(size) for title, size in RUN_COLUMNS)
=======
    print " ".join(title.ljust(size) for title, size in JOB_RUN_COLUMNS)
>>>>>>> ace371dc

    if not options.num_shown:
        options.num_shown = len(job_content['runs'])

    for run in job_content['runs'][:options.num_shown]:
        run_id = run['id']
        run_state = run['state']

        if run['run_time'] is None:
            run_time = "-"
        else:
            run_time = run['run_time'][:-7]

        if run['start_time'] is None:
            start_time = "-"
        else:
            start_time = run['start_time'][:-7]

        if run['end_time'] is None:
            end_time = "-"
        else:
            end_time = run['end_time'][:-7]

        print "".join(str(val).ljust(size) for val, (_, size) in zip((run_id, run_state, run_time, start_time, end_time), RUN_COLUMNS))

def view_job_run(options, job_run_id):
    status, job_run_content = cmd.request(options, "/jobs/%s" % job_run_id.replace('.', '/'))
    if status == cmd.ERROR:
        print >>sys.stderr, "%s: Cannot find job run %s" % (job_run_content, job_run_id)
        sys.exit(1)
   
    print "Job Run: %s" % job_run_content['id']
    print "State: %s" % job_run_content['state']
    print "Node: %s" % job_run_content['node']
    print
    print " ".join(title.ljust(size) for title, size in RUN_COLUMNS)
    
    for run in job_run_content['runs']:
        run_id = run['id']
        run_state = run['state']

        if run['run_time'] is None:
            run_time = "-"
        else:
            run_time = run['run_time'][:-7]

        if run['start_time'] is None:
            start_time = "-"
        else:
            start_time = run['start_time'][:-7]

        if run['end_time'] is None:
            end_time = "-"
        else:
            end_time = run['end_time'][:-7]

        print " ".join(str(val).ljust(size) for val, (_, size) in zip((run_id, run_state, run_time, start_time, end_time), RUN_COLUMNS))

def view_action_run(options, act_run_id):
    url = "/jobs/%s?num_lines=%s" % (act_run_id.replace('.', '/'), options.num_shown)
    status, act_run_content = cmd.request(options, url)

    if status == cmd.ERROR:
        print >>sys.stderr, "%s: Cannot find action run %s" % (act_run_content, act_run_id)
        sys.exit(1)
    
    print "Action Run: %s" % act_run_content['id']
    print "State: %s" % act_run_content['state']
    print "Node: %s" % act_run_content['node']
    print
    print "Requirements:"
    for req in act_run_content['requirements']:
        print req
    print
    print "Output:"
    print "".join(act_run_content['output'])

def main():
    """run tronview"""
    options, args = parse_options()
    
    cmd.load_config(options)

    if options.server is None:
        print >>sys.stderr, "Server not specified"
        sys.exit(1)

    status, content = cmd.request(options, "/")
    if status != cmd.OK or not content:
        print >>sys.stderr, "Error connecting to tron server at %s" % options.server
        sys.exit(1)

    if not args:
        view_all(options, )
    else:
        level = args[0].count('.')
        if level == 0:
            view_job(options, args[0])
        elif level == 1:
            view_job_run(options, args[0])
        else:
            view_action_run(options, args[0])

    cmd.save_config(options)

if __name__ == '__main__':
    main()<|MERGE_RESOLUTION|>--- conflicted
+++ resolved
@@ -66,11 +66,7 @@
     print "\n".join(job_content['node_pool'])
     print
     print "Run History: (%d total)" % len(job_content['runs'])
-<<<<<<< HEAD
     print " ".join(title.ljust(size) for title, size in RUN_COLUMNS)
-=======
-    print " ".join(title.ljust(size) for title, size in JOB_RUN_COLUMNS)
->>>>>>> ace371dc
 
     if not options.num_shown:
         options.num_shown = len(job_content['runs'])
