--- conflicted
+++ resolved
@@ -19,7 +19,8 @@
         libgpgme11 \
         libssl-dev \
         libyaml-dev \
-<<<<<<< HEAD
+        libssl-dev \
+        libffi-dev \
         python3.6-dev \
         wget \
     && apt-get -q clean
@@ -27,11 +28,6 @@
 RUN wget https://bootstrap.pypa.io/get-pip.py -O /tmp/get-pip.py
 RUN python3.6 /tmp/get-pip.py
 RUN pip3.6 install tox wheel
-=======
-        libssl-dev \
-        libffi-dev \
-        && apt-get clean > /dev/null
->>>>>>> 4f40f5b4
 
 RUN cd /tmp && \
     wget http://mirrors.kernel.org/ubuntu/pool/universe/d/dh-virtualenv/dh-virtualenv_1.0-1_all.deb && \
