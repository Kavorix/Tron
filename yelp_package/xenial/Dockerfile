FROM ubuntu:xenial

# Need Python 3.6
RUN apt-get -q update && \
    apt-get -q install -y --no-install-recommends software-properties-common && \
    add-apt-repository ppa:deadsnakes/ppa

RUN apt-get -q update && \
    DEBIAN_FRONTEND=noninteractive apt-get -q install -y --no-install-recommends \
        coffeescript \
        debhelper \
        devscripts \
<<<<<<< HEAD
        dpkg-dev \
        gcc \
        gdebi-core \
        git \
        help2man \
        libffi-dev \
        libgpgme11 \
        libssl-dev \
=======
        python-pip \
        wget \
        gdebi-core \
        git \
        gcc \
        python-dev \
        coffeescript \
        libdb5.3-dev \
>>>>>>> cdac7e33
        libyaml-dev \
        libssl-dev \
        libffi-dev \
        python3.6-dev \
        wget \
    && apt-get -q clean

RUN wget https://bootstrap.pypa.io/get-pip.py -O /tmp/get-pip.py
RUN python3.6 /tmp/get-pip.py
RUN pip3.6 install tox wheel

RUN cd /tmp && \
    wget http://mirrors.kernel.org/ubuntu/pool/universe/d/dh-virtualenv/dh-virtualenv_1.0-1_all.deb && \
    gdebi -n dh-virtualenv*.deb && \
    rm dh-virtualenv_*.deb

RUN wget https://bootstrap.pypa.io/get-pip.py -O /tmp/get-pip.py
RUN python /tmp/get-pip.py
RUN pip install -U tox wheel setuptools

WORKDIR /work<|MERGE_RESOLUTION|>--- conflicted
+++ resolved
@@ -10,7 +10,6 @@
         coffeescript \
         debhelper \
         devscripts \
-<<<<<<< HEAD
         dpkg-dev \
         gcc \
         gdebi-core \
@@ -19,26 +18,13 @@
         libffi-dev \
         libgpgme11 \
         libssl-dev \
-=======
-        python-pip \
-        wget \
-        gdebi-core \
-        git \
-        gcc \
-        python-dev \
-        coffeescript \
         libdb5.3-dev \
->>>>>>> cdac7e33
         libyaml-dev \
         libssl-dev \
         libffi-dev \
         python3.6-dev \
         wget \
     && apt-get -q clean
-
-RUN wget https://bootstrap.pypa.io/get-pip.py -O /tmp/get-pip.py
-RUN python3.6 /tmp/get-pip.py
-RUN pip3.6 install tox wheel
 
 RUN cd /tmp && \
     wget http://mirrors.kernel.org/ubuntu/pool/universe/d/dh-virtualenv/dh-virtualenv_1.0-1_all.deb && \
