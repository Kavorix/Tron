--- conflicted
+++ resolved
@@ -274,11 +274,7 @@
         service.event_recorder.set_parent(self.event_recorder)
 
         # Trigger storage on any state changes
-<<<<<<< HEAD
         self.state_handler.watch(service.machine)
-=======
-        self.state_manager.watch(service.machine)
->>>>>>> 25b9b2bd
         self.services[service.name] = service
 
         if prev_service is not None:
