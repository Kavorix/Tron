--- conflicted
+++ resolved
@@ -274,11 +274,8 @@
         service.event_recorder.set_parent(self.event_recorder)
 
         # Trigger storage on any state changes
-<<<<<<< HEAD
         self.state_handler.watch(service.machine)
-=======
         self.state_manager.watch(service.machine)
->>>>>>> b18eb075
         self.services[service.name] = service
 
         if prev_service is not None:
