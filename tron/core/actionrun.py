"""
 tron.core.actionrun
"""
import logging
import traceback
import itertools
from tron import command_context
from tron.core import action
from tron.serialize import filehandler
from tron import node
from tron.actioncommand import ActionCommand

from tron.utils import state, timeutils, proxy, iteration
from tron.utils.observer import Observer

log = logging.getLogger(__name__)


class ActionRunFactory(object):
    """Construct ActionRuns and ActionRunCollections for a JobRun and
    ActionGraph.
    """

    @classmethod
    def build_action_run_collection(cls, job_run, action_runner):
        """Create an ActionRunGraph from an ActionGraph and JobRun."""
        action_map = job_run.action_graph.get_action_map().iteritems()
        action_run_map = dict(
<<<<<<< HEAD
            (name, cls.build_run_for_action(job_run, action_inst, action_runner))
            for name, action_inst in job_run.action_graph.action_map.iteritems()
=======
            (name, cls.build_run_for_action(job_run, action_inst))
            for name, action_inst in action_map
>>>>>>> ef6defb6
        )
        return ActionRunCollection(job_run.action_graph, action_run_map)

    @classmethod
    def action_run_collection_from_state(cls, job_run, runs_state_data,
                cleanup_action_state_data):
        action_runs = [cls.action_run_from_state(job_run, state_data)
                       for state_data in runs_state_data]
        if cleanup_action_state_data:
            action_runs.append(cls.action_run_from_state(
                job_run, cleanup_action_state_data, cleanup=True))

        action_run_map = dict(
            (action_run.action_name, action_run) for action_run in action_runs)
        return ActionRunCollection(job_run.action_graph, action_run_map)

    @classmethod
    def build_run_for_action(cls, job_run, action, action_runner):
        """Create an ActionRun for a JobRun and Action."""
        run_node = action.node_pool.next() if action.node_pool else job_run.node

        return ActionRun(
            job_run.id,
            action.name,
            run_node,
            action.command,
            parent_context=job_run.context,
            output_path=job_run.output_path.clone(),
            cleanup=action.is_cleanup,
            action_runner=action_runner)

    @classmethod
    def action_run_from_state(cls, job_run, state_data, cleanup=False):
        """Restore an ActionRun for this JobRun from the state data."""
        return ActionRun.from_state(
            state_data,
            job_run.context,
            job_run.output_path.clone(),
            job_run.node,
            cleanup=cleanup)


class ActionRun(Observer):
    """Tracks the state of a single run of an Action.

    ActionRuns observers ActionCommands they create and are observed by a
    parent JobRun.
    """
    STATE_CANCELLED     = state.NamedEventState('cancelled')
    STATE_UNKNOWN       = state.NamedEventState('unknown', short_name='UNKWN')
    STATE_FAILED        = state.NamedEventState('failed')
    STATE_SUCCEEDED     = state.NamedEventState('succeeded')
    STATE_RUNNING       = state.NamedEventState('running')
    STATE_STARTING      = state.NamedEventState('starting', short_chars=5)
    STATE_QUEUED        = state.NamedEventState('queued')
    STATE_SCHEDULED     = state.NamedEventState('scheduled')
    STATE_SKIPPED       = state.NamedEventState('skipped')

    STATE_SCHEDULED['ready']    = STATE_QUEUED
    STATE_SCHEDULED['queue']    = STATE_QUEUED
    STATE_SCHEDULED['cancel']   = STATE_CANCELLED
    STATE_SCHEDULED['start']    = STATE_STARTING

    STATE_QUEUED['cancel']      = STATE_CANCELLED
    STATE_QUEUED['start']       = STATE_STARTING
    STATE_QUEUED['schedule']    = STATE_SCHEDULED

    STATE_STARTING['started']   = STATE_RUNNING
    STATE_STARTING['fail']      = STATE_FAILED

    STATE_RUNNING['fail']       = STATE_FAILED
    STATE_RUNNING['fail_unknown'] = STATE_UNKNOWN
    STATE_RUNNING['success']    = STATE_SUCCEEDED

    STATE_FAILED['skip']        = STATE_SKIPPED
    STATE_CANCELLED ['skip']    = STATE_SKIPPED

    # We can force many states to be success or failure
    for event_state in (STATE_UNKNOWN, STATE_QUEUED, STATE_SCHEDULED):
        event_state['success']  = STATE_SUCCEEDED
        event_state['fail']     = STATE_FAILED

    # The set of states that are considered end states. Technically some of
    # these states can be manually transitioned to other states.
    END_STATES = set(
        (STATE_FAILED,
         STATE_SUCCEEDED,
         STATE_CANCELLED,
         STATE_SKIPPED,
         STATE_UNKNOWN)
    )

    # Failed render command is false to ensure that it will fail when run
    FAILED_RENDER = 'false'

    context_class               = command_context.ActionRunContext

    def __init__(self, job_run_id, name, node, bare_command=None,
            parent_context=None, output_path=None, cleanup=False,
            start_time=None, end_time=None, run_state=STATE_SCHEDULED,
            rendered_command=None, action_runner=None):
        self.job_run_id         = job_run_id
        self.action_name        = name
        self.node               = node
        self.start_time         = start_time
        self.end_time           = end_time
        self.exit_status        = None
        self.bare_command       = bare_command
        self.rendered_command   = rendered_command
        self.action_runner      = action_runner or ActionCommand
        self.machine            = state.StateMachine(
                    self.STATE_SCHEDULED, delegate=self, force_state=run_state)
        self.is_cleanup         = cleanup
        self.output_path        = output_path or filehandler.OutputPath()
        self.output_path.append(self.id)
        self.context = command_context.build_context(self, parent_context)

    @property
    def state(self):
        return self.machine.state

    @property
    def attach(self):
        return self.machine.attach

    @property
    def id(self):
        return "%s.%s" % (self.job_run_id, self.action_name)

    def check_state(self, state):
        """Check if the state machine can be transitioned to state."""
        return self.machine.check(state)

    @classmethod
    def from_state(cls, state_data, parent_context, output_path,
                job_run_node, cleanup=False):
        """Restore the state of this ActionRun from a serialized state."""
        pool_repo = node.NodePoolRepository.get_instance()

        # Support state from older version
        if 'id' in state_data:
            job_run_id, action_name = state_data['id'].rsplit('.', 1)
        else:
            job_run_id = state_data['job_run_id']
            action_name = state_data['action_name']

        job_run_node = pool_repo.get_node(
            state_data.get('node_name'), job_run_node)

        rendered_command = state_data.get('rendered_command')
        run = cls(
            job_run_id,
            action_name,
            job_run_node,
            parent_context=parent_context,
            output_path=output_path,
            rendered_command=rendered_command,
            bare_command=state_data['command'],
            cleanup=cleanup,
            start_time=state_data['start_time'],
            end_time=state_data['end_time'],
            run_state=state.named_event_by_name(
                    cls.STATE_SCHEDULED, state_data['state'])
        )

        # Transition running to fail unknown because exit status was missed
        if run.is_running:
            run._done('fail_unknown')
        if run.is_queued or run.is_starting:
            run.fail(None)
        return run

    def start(self):
        """Start this ActionRun."""
        if not self.machine.check('start'):
            return False

        log.info("Starting action run %s", self.id)
        self.start_time = timeutils.current_time()
        self.machine.transition('start')

        if not self.is_valid_command:
            log.error("Command for action run %s is invalid: %r",
                self.id, self.bare_command)
            self.fail(-1)
            return

        action_command = self.build_action_command()
        try:
            self.node.submit_command(action_command)
        except node.Error, e:
            log.warning("Failed to start %s: %r", self.id, e)
            self.fail(-2)
            return

        return True

    def stop(self):
        stop_command = self.action_runner.build_stop_action_command(
            self.id, 'terminate')
        self.node.submit_command(stop_command)

    def kill(self):
        kill_command = self.action_runner.build_stop_action_command(
            self.id, 'kill')
        self.node.submit_command(kill_command)

    def build_action_command(self):
        """Create a new ActionCommand instance to send to the node."""
        serializer = filehandler.OutputStreamSerializer(self.output_path)
        self.action_command = self.action_runner.create(
            self.id, self.command, serializer)
        self.watch(self.action_command)
        return self.action_command

    def handle_action_command_state_change(self, action_command, event):
        """Observe ActionCommand state changes."""
        log.debug("Action command state change: %s", action_command.state)

        if event == ActionCommand.RUNNING:
            return self.machine.transition('started')

        if event == ActionCommand.FAILSTART:
            return self.fail(None)

        if event == ActionCommand.EXITING:
            if action_command.exit_status is None:
                return self.fail_unknown()

            if not action_command.exit_status:
                return self.success()

            return self.fail(action_command.exit_status)
    handler = handle_action_command_state_change

    def _done(self, target, exit_status=0):
        log.info("Action run %s completed with %s and exit status %r",
            self.id, target, exit_status)
        if self.machine.check(target):
            self.exit_status = exit_status
            self.end_time = timeutils.current_time()
            return self.machine.transition(target)

    def fail(self, exit_status=0):
        return self._done('fail', exit_status)

    def success(self):
        return self._done('success')

    def fail_unknown(self):
        """Failed with unknown reason."""
        log.warn("Lost communication with action run %s", self.id)
        return self.machine.transition('fail_unknown')

    @property
    def state_data(self):
        """This data is used to serialize the state of this action run."""
        rendered_command = self.rendered_command
        # Freeze command after it's run
        command = rendered_command if rendered_command else self.bare_command
        return {
            'job_run_id':       self.job_run_id,
            'action_name':      self.action_name,
            'state':            str(self.state),
            'start_time':       self.start_time,
            'end_time':         self.end_time,
            'command':          command,
            'rendered_command': self.rendered_command,
            'node_name':        self.node.get_name() if self.node else None
        }

    def render_command(self):
        """Render our configured command using the command context."""
        return self.bare_command % self.context

    @property
    def command(self):
        if self.rendered_command:
            return self.rendered_command

        try:
            self.rendered_command = self.render_command()
        except Exception:
            log.error("Failed generating rendering command\n%s" %
                      traceback.format_exc())

            # Return a command string that will always fail
            self.rendered_command = self.FAILED_RENDER
        return self.rendered_command

    @property
    def is_valid_command(self):
        """Returns True if the bare_command was rendered without any errors.
        This has the side effect of actually rendering the bare_command.
        """
        return self.command != self.FAILED_RENDER

    @property
    def is_done(self):
        return self.state in self.END_STATES

    @property
    def is_complete(self):
        return self.is_succeeded or self.is_skipped

    @property
    def is_broken(self):
        return self.is_failed or self.is_cancelled or self.is_unknown

    @property
    def is_active(self):
        return self.is_starting or self.is_running

    def cleanup(self):
        self.machine.clear_observers()
        self.cancel()

    def __getattr__(self, name):
        """Support convenience properties for checking if this ActionRun is in
        a specific state (Ex: self.is_running would check if self.state is
        STATE_RUNNING) or for transitioning to a new state (ex: ready).
        """
        if name in self.machine.transitions:
            return lambda: self.machine.transition(name)

        state_name = name.replace('is_', 'state_').upper()
        try:
            return self.state == self.__getattribute__(state_name)
        except AttributeError:
            raise AttributeError(name)

    def __str__(self):
        return "ActionRun: %s" % self.id


class ActionRunCollection(object):
    """A collection of ActionRuns used by a JobRun."""

    # An ActionRunCollection is blocked when it has runs running which
    # are required for other blocked runs to start.
    STATE_BLOCKED       = state.NamedEventState('blocked')

    def __init__(self, action_graph, run_map):
        self.action_graph       = action_graph
        self.run_map            = run_map
        # Setup proxies
        self.proxy_action_runs_with_cleanup = proxy.CollectionProxy(
            self.get_action_runs_with_cleanup, [
                proxy.attr_proxy('is_running',      any),
                proxy.attr_proxy('is_starting',     any),
                proxy.attr_proxy('is_scheduled',    any),
                proxy.attr_proxy('is_cancelled',    any),
                proxy.attr_proxy('is_active',       any),
                proxy.attr_proxy('is_queued',       all),
                proxy.attr_proxy('is_complete',     all),
                proxy.func_proxy('queue',           iteration.list_all),
                proxy.func_proxy('cancel',          iteration.list_all),
                proxy.func_proxy('success',         iteration.list_all),
                proxy.func_proxy('fail',            iteration.list_all),
                proxy.func_proxy('ready',           iteration.list_all),
                proxy.func_proxy('cleanup',         iteration.list_all),
                proxy.attr_proxy('start_time',      iteration.min_filter),
            ])

    def action_runs_for_actions(self, actions):
        return (self.run_map[a.name] for a in actions)

    def get_action_runs_with_cleanup(self):
        return self.run_map.itervalues()
    action_runs_with_cleanup = property(get_action_runs_with_cleanup)

    def get_action_runs(self):
        return (run for run in self.run_map.itervalues() if not run.is_cleanup)
    action_runs = property(get_action_runs)

    @property
    def cleanup_action_run(self):
        return self.run_map.get(action.CLEANUP_ACTION_NAME)

    @property
    def state_data(self):
        return [run.state_data for run in self.action_runs]

    @property
    def cleanup_action_state_data(self):
        if self.cleanup_action_run:
            return self.cleanup_action_run.state_data

    def _get_runs_using(self, func, include_cleanup=False):
        """Return an iterator of all the ActionRuns which cause func to return
        True. func should be a callable that takes a single ActionRun and
        returns True or False.
        """
        if include_cleanup:
            action_runs = self.action_runs_with_cleanup
        else:
            action_runs = self.action_runs
        return itertools.ifilter(func, action_runs)

    def get_startable_action_runs(self):
        """Returns any actions that are scheduled or queued that can be run."""
        def startable(action_run):
            return (action_run.check_state('start') and
                    not self._is_run_blocked(action_run))
        return self._get_runs_using(startable)

    @property
    def has_startable_action_runs(self):
        return any(self.get_startable_action_runs())

    def _is_run_blocked(self, action_run):
        """Returns True if the ActionRun is waiting on a required run to
        finish before it can run.
        """
        if action_run.is_done or action_run.is_active:
            return False

        required_actions = self.action_graph.get_required_actions(
                action_run.action_name)
        if not required_actions:
            return False

        required_runs = self.action_runs_for_actions(required_actions)

        def is_required_run_blocking(required_run):
            if required_run.is_complete:
                return False
            return True

        return any(is_required_run_blocking(run) for run in required_runs)

    @property
    def is_done(self):
        """Returns True when there are no running ActionRuns and all
        non-blocked ActionRuns are done.
        """
        if self.is_running:
            return False

        def done_or_blocked(action_run):
            return action_run.is_done or self._is_run_blocked(action_run)
        return all(done_or_blocked(run) for run in self.action_runs)

    @property
    def is_failed(self):
        """Return True if there are failed actions and all ActionRuns are
        done or blocked.
        """
        return self.is_done and any(run.is_failed for run in self.action_runs)

    @property
    def is_complete_without_cleanup(self):
        return all(run.is_complete for run in self.action_runs)

    @property
    def names(self):
        return self.run_map.keys()

    @property
    def end_time(self):
        if not self.is_done:
            return None
        end_times = (run.end_time for run in self.get_action_runs_with_cleanup())
        return iteration.max_filter(end_times)

    def __str__(self):
        def blocked_state(action_run):
            return ":blocked" if self._is_run_blocked(action_run) else ""

        run_states = ', '.join(
            "%s(%s%s)" % (a.action_name, a.state, blocked_state(a))
            for a in self.run_map.itervalues())
        return "%s[%s]" % (self.__class__.__name__, run_states)

    def __getattr__(self, name):
        return self.proxy_action_runs_with_cleanup.perform(name)

    def __getitem__(self, name):
        return self.run_map[name]

    def __contains__(self, name):
        return name in self.run_map

    def __iter__(self):
        return self.run_map.itervalues()

    def get(self, name):
        return self.run_map.get(name)<|MERGE_RESOLUTION|>--- conflicted
+++ resolved
@@ -26,14 +26,8 @@
         """Create an ActionRunGraph from an ActionGraph and JobRun."""
         action_map = job_run.action_graph.get_action_map().iteritems()
         action_run_map = dict(
-<<<<<<< HEAD
             (name, cls.build_run_for_action(job_run, action_inst, action_runner))
-            for name, action_inst in job_run.action_graph.action_map.iteritems()
-=======
-            (name, cls.build_run_for_action(job_run, action_inst))
-            for name, action_inst in action_map
->>>>>>> ef6defb6
-        )
+            for name, action_inst in action_map)
         return ActionRunCollection(job_run.action_graph, action_run_map)
 
     @classmethod
