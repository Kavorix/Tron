--- conflicted
+++ resolved
@@ -127,11 +127,7 @@
     def __init__(self, job_run_id, name, node, bare_command=None,
             parent_context=None, output_path=None, cleanup=False,
             start_time=None, end_time=None, run_state=STATE_SCHEDULED,
-<<<<<<< HEAD
-            rendered_command=None, exit_status=None):
-=======
             rendered_command=None, exit_status=None, action_runner=None):
->>>>>>> 79237040
         self.job_run_id         = job_run_id
         self.action_name        = name
         self.node               = node
@@ -301,11 +297,7 @@
             'command':          command,
             'rendered_command': self.rendered_command,
             'node_name':        self.node.get_name() if self.node else None,
-<<<<<<< HEAD
             'exit_status':      self.exit_status,
-=======
-            'exit_status':      self.exit_status
->>>>>>> 79237040
         }
 
     def render_command(self):
