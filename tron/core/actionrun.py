"""
 tron.core.actionrun
"""
import logging

import six
from twisted.internet import reactor

from tron import command_context
from tron import node
from tron.actioncommand import ActionCommand
from tron.actioncommand import NoActionRunnerFactory
from tron.actioncommand import SubprocessActionRunnerFactory
from tron.config.config_utils import StringFormatter
from tron.config.schema import ExecutorTypes
from tron.core import action
from tron.eventbus import EventBus
from tron.mesos import MesosClusterRepository
from tron.serialize import filehandler
from tron.utils import iteration
from tron.utils import maybe_decode
from tron.utils import proxy
from tron.utils import state
from tron.utils import timeutils
from tron.utils.observer import Observer

log = logging.getLogger(__name__)


class ActionRunFactory(object):
    """Construct ActionRuns and ActionRunCollections for a JobRun and
    ActionGraph.
    """

    @classmethod
    def build_action_run_collection(cls, job_run, action_runner):
        """Create an ActionRunGraph from an ActionGraph and JobRun."""
        action_run_map = {
            maybe_decode(name): cls.build_run_for_action(
                job_run,
                action_inst,
                action_runner,
            )
            for name, action_inst in job_run.action_graph.action_map.items()
        }
        return ActionRunCollection(job_run.action_graph, action_run_map)

    @classmethod
    def action_run_collection_from_state(
        cls,
        job_run,
        runs_state_data,
        cleanup_action_state_data,
    ):
        action_runs = [
            cls.action_run_from_state(job_run, state_data)
            for state_data in runs_state_data
        ]
        if cleanup_action_state_data:
            action_runs.append(
                cls.action_run_from_state(
                    job_run,
                    cleanup_action_state_data,
                    cleanup=True,
                ),
            )

        action_run_map = {
            maybe_decode(action_run.action_name): action_run
            for action_run in action_runs
        }
        return ActionRunCollection(job_run.action_graph, action_run_map)

    @classmethod
    def build_run_for_action(cls, job_run, action, action_runner):
        """Create an ActionRun for a JobRun and Action."""
        run_node = action.node_pool.next(
        ) if action.node_pool else job_run.node

        args = {
            'job_run_id': job_run.id,
            'name': action.name,
            'node': run_node,
            'bare_command': action.command,
            'parent_context': job_run.context,
            'output_path': job_run.output_path.clone(),
            'cleanup': action.is_cleanup,
            'action_runner': action_runner,
            'retries_remaining': action.retries,
            'retries_delay': action.retries_delay,
            'executor': action.executor,
            'cpus': action.cpus,
            'mem': action.mem,
            'constraints': action.constraints,
            'docker_image': action.docker_image,
            'docker_parameters': action.docker_parameters,
            'env': action.env,
            'extra_volumes': action.extra_volumes,
            'trigger_downstreams': action.trigger_downstreams,
            'triggered_by': action.triggered_by,
            'on_upstream_rerun': action.on_upstream_rerun,
        }
        if action.executor == ExecutorTypes.mesos:
            return MesosActionRun(**args)
        return SSHActionRun(**args)

    @classmethod
    def action_run_from_state(cls, job_run, state_data, cleanup=False):
        """Restore an ActionRun for this JobRun from the state data."""
        args = {
            'state_data': state_data,
            'parent_context': job_run.context,
            'output_path': job_run.output_path.clone(),
            'job_run_node': job_run.node,
            'cleanup': cleanup,
        }

        if state_data.get('executor') == ExecutorTypes.mesos:
            return MesosActionRun.from_state(**args)
        return SSHActionRun.from_state(**args)


class ActionRun:
    """Base class for tracking the state of a single run of an Action.

    ActionRuns are observed by a parent JobRun.
    """
    STATE_CANCELLED = state.NamedEventState('cancelled')
    STATE_UNKNOWN = state.NamedEventState('unknown', short_name='UNKWN')
    STATE_FAILED = state.NamedEventState('failed')
    STATE_SUCCEEDED = state.NamedEventState('succeeded')
    STATE_RUNNING = state.NamedEventState('running')
    STATE_STARTING = state.NamedEventState('starting', short_chars=5)
    STATE_QUEUED = state.NamedEventState('queued')
    STATE_SCHEDULED = state.NamedEventState('scheduled')
    STATE_SKIPPED = state.NamedEventState('skipped')

    STATE_SCHEDULED['ready'] = STATE_QUEUED
    STATE_SCHEDULED['queue'] = STATE_QUEUED
    STATE_SCHEDULED['cancel'] = STATE_CANCELLED
    STATE_SCHEDULED['start'] = STATE_STARTING

    STATE_QUEUED['cancel'] = STATE_CANCELLED
    STATE_QUEUED['start'] = STATE_STARTING
    STATE_QUEUED['schedule'] = STATE_SCHEDULED

    STATE_STARTING['started'] = STATE_RUNNING
    STATE_STARTING['fail'] = STATE_FAILED

    STATE_RUNNING['fail'] = STATE_FAILED
    STATE_RUNNING['fail_unknown'] = STATE_UNKNOWN
    STATE_RUNNING['success'] = STATE_SUCCEEDED

    STATE_FAILED['skip'] = STATE_SKIPPED
    STATE_CANCELLED['skip'] = STATE_SKIPPED

    STATE_UNKNOWN['running'] = STATE_RUNNING

    # We can force many states to be success or failure
    for event_state in (STATE_UNKNOWN, STATE_QUEUED, STATE_SCHEDULED):
        event_state['success'] = STATE_SUCCEEDED
        event_state['fail'] = STATE_FAILED

    # The set of states that are considered end states. Technically some of
    # these states can be manually transitioned to other states.
    END_STATES = {
        STATE_FAILED,
        STATE_SUCCEEDED,
        STATE_CANCELLED,
        STATE_SKIPPED,
        STATE_UNKNOWN,
    }

    # Failed render command is false to ensure that it will fail when run
    FAILED_RENDER = 'false # Command failed to render correctly. See the Tron error log.'
    NOTIFY_TRIGGER_READY = 'trigger_ready'

    context_class = command_context.ActionRunContext

    # TODO: create a class for ActionRunId, JobRunId, Etc
    def __init__(
        self,
        job_run_id,
        name,
        node,
        bare_command=None,
        parent_context=None,
        output_path=None,
        cleanup=False,
        start_time=None,
        end_time=None,
        run_state=STATE_SCHEDULED,
        rendered_command=None,
        exit_status=None,
        action_runner=None,
        retries_remaining=None,
        retries_delay=None,
        exit_statuses=None,
        machine=None,
        executor=None,
        cpus=None,
        mem=None,
        constraints=None,
        docker_image=None,
        docker_parameters=None,
        env=None,
        extra_volumes=None,
        mesos_task_id=None,
        trigger_downstreams=None,
        triggered_by=None,
        on_upstream_rerun=None,
    ):
        self.job_run_id = maybe_decode(job_run_id)
        self.action_name = maybe_decode(name)
        self.node = node
        self.start_time = start_time
        self.end_time = end_time
        self.exit_status = exit_status
        self.bare_command = maybe_decode(bare_command)
        self.rendered_command = rendered_command
        self.action_runner = action_runner or NoActionRunnerFactory()
        self.machine = machine or state.StateMachine(
            self.STATE_SCHEDULED,
            delegate=self,
            force_state=run_state,
        )
        self.is_cleanup = cleanup
        self.executor = executor
        self.cpus = cpus
        self.mem = mem
        self.constraints = constraints
        self.docker_image = docker_image
        self.docker_parameters = docker_parameters
        self.env = env
        self.extra_volumes = extra_volumes
        self.mesos_task_id = mesos_task_id
        self.output_path = output_path or filehandler.OutputPath()
        self.output_path.append(self.id)
        self.context = command_context.build_context(self, parent_context)
        self.retries_remaining = retries_remaining
        self.retries_delay = retries_delay
        self.exit_statuses = exit_statuses
        self.trigger_downstreams = trigger_downstreams
        self.triggered_by = triggered_by
        self.on_upstream_rerun = on_upstream_rerun

        if self.exit_statuses is None:
            self.exit_statuses = []

        self.action_command = None
        self.in_delay = None

    @property
    def state(self):
        return self.machine.state

    @property
    def attach(self):
        return self.machine.attach

    @property
    def id(self):
        return "%s.%s" % (self.job_run_id, self.action_name)

    def check_state(self, state):
        """Check if the state machine can be transitioned to state."""
        return self.machine.check(state)

    @classmethod
    def from_state(
        cls,
        state_data,
        parent_context,
        output_path,
        job_run_node,
        cleanup=False,
    ):
        """Restore the state of this ActionRun from a serialized state."""
        pool_repo = node.NodePoolRepository.get_instance()

        # Support state from older version
        if 'id' in state_data:
            job_run_id, action_name = state_data['id'].rsplit('.', 1)
        else:
            job_run_id = state_data['job_run_id']
            action_name = state_data['action_name']

        job_run_node = pool_repo.get_node(
            state_data.get('node_name'),
            job_run_node,
        )

        action_runner_data = state_data.get('action_runner')
        if action_runner_data:
            action_runner = SubprocessActionRunnerFactory(**action_runner_data)
        else:
            action_runner = NoActionRunnerFactory()

        rendered_command = state_data.get('rendered_command')
        run = cls(
            job_run_id=job_run_id,
            name=action_name,
            node=job_run_node,
            parent_context=parent_context,
            output_path=output_path,
            rendered_command=rendered_command,
            bare_command=state_data['command'],
            cleanup=cleanup,
            start_time=state_data['start_time'],
            end_time=state_data['end_time'],
            run_state=state.named_event_by_name(
                ActionRun.STATE_SCHEDULED,
                state_data['state'],
            ),
            exit_status=state_data.get('exit_status'),
            retries_remaining=state_data.get('retries_remaining'),
            retries_delay=state_data.get('retries_delay'),
            exit_statuses=state_data.get('exit_statuses'),
            action_runner=action_runner,
            executor=state_data.get('executor', ExecutorTypes.ssh),
            cpus=state_data.get('cpus'),
            mem=state_data.get('mem'),
            constraints=state_data.get('constraints'),
            docker_image=state_data.get('docker_image'),
            docker_parameters=state_data.get('docker_parameters'),
            env=state_data.get('env'),
            extra_volumes=state_data.get('extra_volumes'),
            mesos_task_id=state_data.get('mesos_task_id'),
            trigger_downstreams=state_data.get('trigger_downstreams'),
            triggered_by=state_data.get('triggered_by'),
            on_upstream_rerun=state_data.get('on_upstream_rerun'),
        )

        # Transition running to fail unknown because exit status was missed
        if run.is_running:
            run._done('fail_unknown')
        if run.is_starting:
            run._exit_unsuccessful(None)
        return run

    def start(self):
        """Start this ActionRun."""
        if self.in_delay is not None:
            log.warning(f"{self} cancelling suspend timer")
            self.in_delay.cancel()
            self.in_delay = None

        if not self.machine.check('start'):
            return False

        if len(self.exit_statuses) == 0:
            log.info(f"{self} starting")
        else:
            log.info(f"{self} restarting, retry {len(self.exit_statuses)}")

        self.start_time = timeutils.current_time()
        self.machine.transition('start')

        if not self.is_valid_command:
            log.error(f"{self} invalid command: {self.bare_command}")
            self.fail(-1)
            return

        return self.submit_command()

    def submit_command(self):
        raise NotImplementedError()

    def stop(self):
        raise NotImplementedError()

    def kill(self, final=True):
        raise NotImplementedError()

    def _done(self, target, exit_status=0):
        log.info(f"{self} completed with {target}, exit status: {exit_status}")
        # TODO: - state machine already does .check()
        #       - only set exit_status / end_time if transition succeeds?
        if self.machine.check(target):
            if self.triggered_by:
                EventBus.clear_subscriptions(self.__hash__())
            self.exit_status = exit_status
            self.end_time = timeutils.current_time()
            return self.machine.transition(target)
        else:
            log.debug(f"{self} failed transition {self.state} -> {target}")

    def retry(self):
        """Invoked externally (via API) when action needs to be re-tried
        manually.
        """
        if self.retries_remaining is None or self.retries_remaining <= 0:
            self.retries_remaining = 1

        if self.is_done:
            return self._exit_unsuccessful(self.exit_status)
        else:
            log.info(f"{self} getting killed for a retry")
            return self.kill(final=False)

    def start_after_delay(self):
        log.info(f"{self} resuming after retry delay")
        self.machine.reset()
        self.in_delay = None
        self.start()

    def restart(self):
        """Used by `fail` when action run has to be re-tried."""
        if self.retries_delay is not None:
            self.in_delay = reactor.callLater(
                self.retries_delay.seconds, self.start_after_delay
            )
            log.info(f"{self} delaying for a retry in {self.retries_delay}s")
        else:
            self.machine.reset()
            return self.start()

    def fail(self, exit_status=None):
        if self.retries_remaining:
            self.retries_remaining = -1

        return self._done('fail', exit_status)

    def _exit_unsuccessful(self, exit_status=None):
        if self.retries_remaining is not None:
            if self.retries_remaining > 0:
                self.retries_remaining -= 1
                self.exit_statuses.append(exit_status)
                return self.restart()
            else:
                log.info(
                    "Reached maximum number of retries: {}".format(
                        len(self.exit_statuses),
                    )
                )
        return self.fail(exit_status)

    def emit_triggers(self):
        if isinstance(self.trigger_downstreams, bool):
            shortdate = self.render_template("{shortdate}")
            triggers = [f"shortdate.{shortdate}"]
        elif isinstance(self.trigger_downstreams, dict):
            rendered = [
                (k, self.render_template(v))
                for k, v in self.trigger_downstreams.items()
            ]
            triggers = [f"{key}.{value}" for key, value in rendered]
        else:
            log.error(f"{self} trigger_downstreams must be true or dict")
            return
        log.info(f"{self} publishing triggers: [{', '.join(triggers)}]")
        job_id = '.'.join(self.job_run_id.split('.')[:-1])
        for trigger in triggers:
<<<<<<< HEAD
            EventBus.publish(f"{job_id}.{self.action_name}.{trigger}")

    # TODO: subscribe for events and maintain a list of remaining triggers
    def remaining_triggers(self):
        return [
            trigger
            for trigger in map(self.render_template, self.triggered_by or [])
            if not EventBus.has_event(trigger)
        ]
=======
            # self.id in here to make the log message above more concise
            EventBus.publish(f"{self.id}.{trigger}")
>>>>>>> 18cd7326

    def success(self):
        if self.trigger_downstreams:
            self.emit_triggers()
        return self._done('success')

    def fail_unknown(self):
        """Failed with unknown reason."""
        log.warning(f"{self} lost communication")
        return self.machine.transition('fail_unknown')

    def cancel_delay(self):
        if self.in_delay is not None:
            self.in_delay.cancel()
            self.in_delay = None
            self.fail(-3)
            return True

    @property
    def state_data(self):
        """This data is used to serialize the state of this action run."""
        rendered_command = self.rendered_command

        if isinstance(self.action_runner, NoActionRunnerFactory):
            action_runner = None
        else:
            action_runner = dict(
                status_path=self.action_runner.status_path,
                exec_path=self.action_runner.exec_path,
            )
        # Freeze command after it's run
        command = rendered_command if rendered_command else self.bare_command
        return {
            'job_run_id': self.job_run_id,
            'action_name': self.action_name,
            'state': self.state.name,
            'start_time': self.start_time,
            'end_time': self.end_time,
            'command': command,
            'rendered_command': self.rendered_command,
            'node_name': self.node.get_name() if self.node else None,
            'exit_status': self.exit_status,
            'retries_remaining': self.retries_remaining,
            'retries_delay': self.retries_delay,
            'exit_statuses': self.exit_statuses,
            'action_runner': action_runner,
            'executor': self.executor,
            'cpus': self.cpus,
            'mem': self.mem,
            'constraints': self.constraints,
            'docker_image': self.docker_image,
            'docker_parameters': self.docker_parameters,
            'env': self.env,
            'extra_volumes': self.extra_volumes,
            'mesos_task_id': self.mesos_task_id,
            'trigger_downstreams': self.trigger_downstreams,
            'triggered_by': self.triggered_by,
            'on_upstream_rerun': self.on_upstream_rerun,
        }

    def render_template(self, template):
        """Render our configured command using the command context."""
        try:
            parse_str = template % self.context
            return StringFormatter(self.context).format(parse_str)
        except Exception:
            return template % self.context

    def render_command(self):
        """Render our configured command using the command context."""
        return self.render_template(self.bare_command)

    @property
    def command(self):
        if self.rendered_command:
            return self.rendered_command
        try:
            self.rendered_command = self.render_command()
        except Exception as e:
            log.error(f"{self} failed rendering command: {e}")
            # Return a command string that will always fail
            self.rendered_command = self.FAILED_RENDER
        return self.rendered_command

    @property
    def is_valid_command(self):
        """Returns True if the bare_command was rendered without any errors.
        This has the side effect of actually rendering the bare_command.
        """
        return self.command != self.FAILED_RENDER

    @property
    def is_done(self):
        return self.state in self.END_STATES

    @property
    def is_complete(self):
        return self.is_succeeded or self.is_skipped

    @property
    def is_broken(self):
        return self.is_failed or self.is_cancelled or self.is_unknown

    @property
    def is_active(self):
        return self.is_starting or self.is_running

    def cleanup(self):
        self.machine.clear_observers()
        if self.triggered_by:
            EventBus.clear_subscriptions(self.__hash__())
        self.cancel()

    def setup_subscriptions(self):
        for trigger_pattern in self.triggered_by or []:
            trigger = self.render_template(trigger_pattern)
            EventBus.subscribe(trigger, self.__hash__(), self.trigger_notify)

    def trigger_notify(self, *_):
        remaining = self.remaining_triggers()
        if not remaining:
            self.machine.notify(ActionRun.NOTIFY_TRIGGER_READY)

    def __getattr__(self, name):
        """Support convenience properties for checking if this ActionRun is in
        a specific state (Ex: self.is_running would check if self.state is
        STATE_RUNNING) or for transitioning to a new state (ex: ready).
        """
        if name in self.machine.transitions:
            return lambda: self.machine.transition(name)

        state_name = name.replace('is_', 'state_').upper()
        try:
            return self.state == self.__getattribute__(state_name)
        except AttributeError:
            raise AttributeError(name)

    def __str__(self):
        return "ActionRun: %s" % self.id


class SSHActionRun(ActionRun, Observer):
    """An ActionRun that executes the command on a node through SSH.
    """

    def __init__(self, *args, **kwargs):
        super(SSHActionRun, self).__init__(*args, **kwargs)

    def submit_command(self):
        action_command = self.build_action_command()
        try:
            self.node.submit_command(action_command)
        except node.Error as e:
            log.warning("Failed to start %s: %r", self.id, e)
            self._exit_unsuccessful(-2)
            return
        return True

    def stop(self):
        if self.retries_remaining is not None:
            self.retries_remaining = -1

        if self.cancel_delay():
            return

        stop_command = self.action_runner.build_stop_action_command(
            self.id,
            'terminate',
        )
        self.node.submit_command(stop_command)

    def kill(self, final=True):
        if self.retries_remaining is not None and final:
            self.retries_remaining = -1

        if self.cancel_delay():
            return

        kill_command = self.action_runner.build_stop_action_command(
            self.id,
            'kill',
        )
        self.node.submit_command(kill_command)

    def build_action_command(self):
        """Create a new ActionCommand instance to send to the node."""
        serializer = filehandler.OutputStreamSerializer(self.output_path)
        self.action_command = self.action_runner.create(
            id=self.id,
            command=self.command,
            serializer=serializer,
        )
        self.watch(self.action_command)
        return self.action_command

    def handle_action_command_state_change(self, action_command, event):
        """Observe ActionCommand state changes."""
        log.debug(f"{self} action_command state change: {action_command.state}")

        if event == ActionCommand.RUNNING:
            return self.machine.transition('started')

        if event == ActionCommand.FAILSTART:
            return self._exit_unsuccessful(None)

        if event == ActionCommand.EXITING:
            if action_command.exit_status is None:
                return self.fail_unknown()

            if not action_command.exit_status:
                return self.success()

            return self._exit_unsuccessful(action_command.exit_status)

    handler = handle_action_command_state_change


class MesosActionRun(ActionRun, Observer):
    """An ActionRun that executes the command on a Mesos cluster.
    """

    def submit_command(self):
        serializer = filehandler.OutputStreamSerializer(self.output_path)
        mesos_cluster = MesosClusterRepository.get_cluster()
        task = mesos_cluster.create_task(
            action_run_id=self.id,
            command=self.command,
            cpus=self.cpus,
            mem=self.mem,
            constraints=self.constraints,
            docker_image=self.docker_image,
            docker_parameters=self.docker_parameters,
            env=self.env,
            extra_volumes=self.extra_volumes,
            serializer=serializer,
        )
        if not task:  # Mesos is disabled
            self.fail(None)
            return

        self.mesos_task_id = task.get_mesos_id()

        # Watch before submitting, in case submit causes a transition
        self.watch(task)
        mesos_cluster.submit(task)
        return task

    def recover(self):
        if self.mesos_task_id is None:
            log.error(f'{self} no task ID, cannot recover')
            return

        if not self.machine.check('running'):
            log.error(
                f'{self} unable to transition from {self.machine.state}'
                'to running for recovery'
            )
            return

        log.info(f'{self} recovering Mesos run')

        serializer = filehandler.OutputStreamSerializer(self.output_path)
        mesos_cluster = MesosClusterRepository.get_cluster()
        task = mesos_cluster.create_task(
            action_run_id=self.id,
            command=self.command,
            cpus=self.cpus,
            mem=self.mem,
            constraints=self.constraints,
            docker_image=self.docker_image,
            docker_parameters=self.docker_parameters,
            env=self.env,
            extra_volumes=self.extra_volumes,
            serializer=serializer,
            task_id=self.mesos_task_id,
        )
        if not task:
            log.warning(
                f'{self} cannot recover, Mesos is disabled or '
                f'invalid task ID {self.mesos_task_id!r}'
            )
            self.fail_unknown()
            return

        self.watch(task)
        mesos_cluster.recover(task)

        # Reset status
        self.exit_status = None
        self.end_time = None
        self.machine.transition('running')

        return task

    def stop(self):
        if self.retries_remaining is not None:
            self.retries_remaining = -1

        if self.cancel_delay():
            return

        return self._kill_mesos_task()

    def kill(self, final=True):
        if self.retries_remaining is not None and final:
            self.retries_remaining = -1

        if self.cancel_delay():
            return

        return self._kill_mesos_task()

    def _kill_mesos_task(self):
        msgs = []
        if not self.is_active:
            msgs.append(f'Action is {self.state}, not running. Continuing anyway.')

        mesos_cluster = MesosClusterRepository.get_cluster()
        if self.mesos_task_id is None:
            msgs.append("Error: Can't find task id for the action.")
        else:
            msgs.append(f"Sending kill for {self.mesos_task_id}...")
            succeeded = mesos_cluster.kill(self.mesos_task_id)
            if succeeded:
                msgs.append("Sent! It can take up to docker_stop_timeout (current setting is 2 mins) to stop.")
            else:
                msgs.append("Error while sending kill request. Please try again.")

        return '\n'.join(msgs)

    def handle_action_command_state_change(self, action_command, event):
        """Observe ActionCommand state changes."""
        # TODO: consolidate? Same as SSHActionRun for now
        log.debug(f"{self} action_command state change: {action_command.state}")

        if event == ActionCommand.RUNNING:
            return self.machine.transition('started')

        if event == ActionCommand.FAILSTART:
            return self._exit_unsuccessful(None)

        if event == ActionCommand.EXITING:
            if action_command.exit_status is None:
                return self.fail_unknown()

            if not action_command.exit_status:
                return self.success()

            return self._exit_unsuccessful(action_command.exit_status)

    handler = handle_action_command_state_change


class ActionRunCollection(object):
    """A collection of ActionRuns used by a JobRun."""

    # An ActionRunCollection is blocked when it has runs running which
    # are required for other blocked runs to start.
    STATE_BLOCKED = state.NamedEventState('blocked')

    def __init__(self, action_graph, run_map):
        self.action_graph = action_graph
        self.run_map = run_map
        # Setup proxies
        self.proxy_action_runs_with_cleanup = proxy.CollectionProxy(
            self.get_action_runs_with_cleanup,
            [
                proxy.attr_proxy('is_running', any),
                proxy.attr_proxy('is_starting', any),
                proxy.attr_proxy('is_scheduled', any),
                proxy.attr_proxy('is_cancelled', any),
                proxy.attr_proxy('is_active', any),
                proxy.attr_proxy('is_queued', all),
                proxy.attr_proxy('is_complete', all),
                proxy.func_proxy('queue', iteration.list_all),
                proxy.func_proxy('cancel', iteration.list_all),
                proxy.func_proxy('success', iteration.list_all),
                proxy.func_proxy('fail', iteration.list_all),
                proxy.func_proxy('ready', iteration.list_all),
                proxy.func_proxy('cleanup', iteration.list_all),
                proxy.func_proxy('stop', iteration.list_all),
                proxy.attr_proxy('start_time', iteration.min_filter),
                proxy.attr_proxy('state_data', iteration.list_all),
            ],
        )

    def action_runs_for_actions(self, actions):
        return (
            self.run_map[a.name] for a in actions if a.name in self.run_map
        )

    def get_action_runs_with_cleanup(self):
        return six.itervalues(self.run_map)

    action_runs_with_cleanup = property(get_action_runs_with_cleanup)

    def get_action_runs(self):
        return (
            run for run in six.itervalues(self.run_map) if not run.is_cleanup
        )

    action_runs = property(get_action_runs)

    @property
    def cleanup_action_run(self) -> ActionRun:
        return self.run_map.get(action.CLEANUP_ACTION_NAME)

    @property
    def state_data(self):
        return [run.state_data for run in self.action_runs]

    @property
    def cleanup_action_state_data(self):
        if self.cleanup_action_run:
            return self.cleanup_action_run.state_data

    def get_startable_action_runs(self):
        """Returns any actions that are scheduled or queued that can be run."""

        return [
            r for r in self.action_runs
            if r.check_state('start') and not self._is_run_blocked(r)
        ]

    @property
    def has_startable_action_runs(self):
        return any(self.get_startable_action_runs())

    def _is_run_blocked(self, action_run):
        """Returns True if the ActionRun is waiting on a required run to
        finish before it can run.
        """
        if action_run.is_done or action_run.is_active:
            return False

        required_actions = self.action_graph.get_required_actions(
            action_run.action_name,
        )

        if required_actions:
            required_runs = self.action_runs_for_actions(required_actions)
            if any(not run.is_complete for run in required_runs):
                return True

        waiting_for = action_run.remaining_triggers()
        if waiting_for:
            log.debug(f"{action_run} waiting for: {waiting_for}")
            return True

        return False

    @property
    def is_done(self):
        """Returns True when there are no running ActionRuns and all
        non-blocked ActionRuns are done.
        """
        if self.is_running:
            return False

        def done_or_blocked(action_run):
            return action_run.is_done or self._is_run_blocked(action_run)

        return all(done_or_blocked(run) for run in self.action_runs)

    @property
    def is_failed(self):
        """Return True if there are failed actions and all ActionRuns are
        done or blocked.
        """
        return self.is_done and any(run.is_failed for run in self.action_runs)

    @property
    def is_complete_without_cleanup(self):
        return all(run.is_complete for run in self.action_runs)

    @property
    def names(self):
        return self.run_map.keys()

    @property
    def end_time(self):
        if not self.is_done:
            return None
        end_times = (
            run.end_time for run in self.get_action_runs_with_cleanup()
        )
        return iteration.max_filter(end_times)

    def __str__(self):
        def blocked_state(action_run):
            return ":blocked" if self._is_run_blocked(action_run) else ""

        run_states = ', '.join(
            "%s(%s%s)" % (
                a.action_name,
                a.state,
                blocked_state(a),
            ) for a in six.itervalues(self.run_map)
        )
        return "%s[%s]" % (self.__class__.__name__, run_states)

    def __getattr__(self, name):
        return self.proxy_action_runs_with_cleanup.perform(name)

    def __getitem__(self, name):
        return self.run_map[name]

    def __contains__(self, name):
        return name in self.run_map

    def __iter__(self):
        return six.itervalues(self.run_map)

    def get(self, name):
        return self.run_map.get(name)<|MERGE_RESOLUTION|>--- conflicted
+++ resolved
@@ -440,18 +440,17 @@
             shortdate = self.render_template("{shortdate}")
             triggers = [f"shortdate.{shortdate}"]
         elif isinstance(self.trigger_downstreams, dict):
-            rendered = [
-                (k, self.render_template(v))
+            triggers = [
+                f"{k}.{self.render_template(v)}"
                 for k, v in self.trigger_downstreams.items()
             ]
-            triggers = [f"{key}.{value}" for key, value in rendered]
         else:
             log.error(f"{self} trigger_downstreams must be true or dict")
             return
+
         log.info(f"{self} publishing triggers: [{', '.join(triggers)}]")
         job_id = '.'.join(self.job_run_id.split('.')[:-1])
         for trigger in triggers:
-<<<<<<< HEAD
             EventBus.publish(f"{job_id}.{self.action_name}.{trigger}")
 
     # TODO: subscribe for events and maintain a list of remaining triggers
@@ -461,10 +460,6 @@
             for trigger in map(self.render_template, self.triggered_by or [])
             if not EventBus.has_event(trigger)
         ]
-=======
-            # self.id in here to make the log message above more concise
-            EventBus.publish(f"{self.id}.{trigger}")
->>>>>>> 18cd7326
 
     def success(self):
         if self.trigger_downstreams:
