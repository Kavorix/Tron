--- conflicted
+++ resolved
@@ -1,10 +1,3 @@
-<<<<<<< HEAD
-import datetime
-=======
-from __future__ import absolute_import
-from __future__ import unicode_literals
-
->>>>>>> 20482868
 import logging
 
 import humanize
