"""
A command line http client used by tronview, tronctl, and tronfig
"""
from __future__ import absolute_import
from __future__ import unicode_literals

import itertools
import logging
import urllib
import urllib2
import urlparse
from collections import namedtuple

import tron
from tron.config.schema import MASTER_NAMESPACE

try:
    import simplejson
    assert simplejson  # Pyflakes
except ImportError:
    import json as simplejson


log = logging.getLogger(__name__)


USER_AGENT = "Tron Command/%s +http://github.com/Yelp/Tron" % tron.__version__
DECODE_ERROR = "DECODE_ERROR"
URL_ERROR = 'URL_ERROR'


class RequestError(ValueError):
    """Raised when the request to tron API fails."""


Response = namedtuple('Response', 'error msg content')

default_headers = {
    "User-Agent": USER_AGENT,
}


def build_url_request(uri, data, headers=None):
    headers = headers or default_headers
    enc_data = urllib.urlencode(data) if data else None
    return urllib2.Request(uri, enc_data, headers)


def load_response_content(http_response):
    content = http_response.read()
    try:
        return Response(None, None, simplejson.loads(content))
    except ValueError, e:
        log.error("Failed to decode response: %s, %s", e, content)
        return Response(DECODE_ERROR, str(e), content)


def build_http_error_response(exc):
    content = exc.read() if hasattr(exc, 'read') else None
    return Response(exc.code, exc.msg, content)


def request(uri, data=None):
    log.info("Request to %s with %s", uri, data)
    request = build_url_request(uri, data)
    try:
        response = urllib2.urlopen(request)
    except urllib2.HTTPError, e:
        log.error("Received error response: %s" % e)
        return build_http_error_response(e)
    except urllib2.URLError, e:
        log.error("Received error response: %s" % e)
        return Response(URL_ERROR, e.reason, None)

    return load_response_content(response)


def build_get_url(url, data=None):
    return '%s?%s' % (url, urllib.urlencode(sorted(data.items()))) if data else url


class Client(object):
    """An HTTP client used to issue commands to the Tron API.
    """

    def __init__(self, url_base):
        """Create a new client.
            url_base - A url with a schema, hostname and port
        """
        self.url_base = url_base

    def status(self):
        return self.http_get('/api/status')

    def events(self):
        return self.http_get('/api/events')['data']

    def config(
        self,
<<<<<<< HEAD
        config_name, config_data=None, config_hash=None, no_header=False,
=======
        config_name,
        config_data=None,
        config_hash=None,
        no_header=False,
        check=False
>>>>>>> 5a20380a
    ):
        """Retrieve or update the configuration."""
        if config_data is not None:
            data_check = 1 if check else 0
            request_data = dict(
<<<<<<< HEAD
                config=config_data, name=config_name, hash=config_hash,
=======
                config=config_data,
                name=config_name,
                hash=config_hash,
                check=data_check
>>>>>>> 5a20380a
            )
            return self.request('/api/config', request_data)
        request_data = dict(name=config_name, no_header=int(no_header))
        return self.http_get('/api/config', request_data)

    def home(self):
        return self.http_get('/api/')

    index = home

    def get_url(self, identifier):
        return get_object_type_from_identifier(self.index(), identifier).url

    def services(self):
        return self.http_get('/api/services').get('services')

    def service(self, service_url):
        return self.http_get(service_url)

    def jobs(self, include_job_runs=False, include_action_runs=False):
        params = {
            'include_job_runs': int(include_job_runs),
            'include_action_runs': int(include_action_runs),
        }
        return self.http_get('/api/jobs', params).get('jobs')

    def job(self, job_url, include_action_runs=False, count=0):
        params = {
            'include_action_runs': int(include_action_runs),
            'num_runs': count,
        }
        return self.http_get(job_url, params)

    def job_runs(self, url, include_runs=True, include_graph=False):
        params = {
            'include_action_runs': int(include_runs),
            'include_action_graph': int(include_graph),
        }
        return self.http_get(url, params)

    def action_runs(self, action_run_url, num_lines=0):
        params = {
            'num_lines':        num_lines,
            'include_stdout':   1,
            'include_stderr':   1,
        }
        return self.http_get(action_run_url, params)

    def object_events(self, item_url):
        return self.http_get('%s/_events' % item_url)['data']

    def http_get(self, url, data=None):
        return self.request(build_get_url(url, data))

    def request(self, url, data=None):
        log.info("Request: %s, %s, %s", self.url_base, url, data)
        uri = urlparse.urljoin(self.url_base, url)
        response = request(uri, data)
        if response.error:
            raise RequestError("%s: %s" % (uri, response))
        return response.content


def build_api_url(resource, identifier_parts):
    return '/api/%s/%s' % (resource, '/'.join(identifier_parts))


def split_identifier(identifier):
    return identifier.rsplit('.', identifier.count('.') - 1)


def get_job_url(identifier):
    return build_api_url('jobs', split_identifier(identifier))


def get_service_url(identifier):
    return build_api_url('services', split_identifier(identifier))


class TronObjectType(object):
    """Constants to identify a Tron object type."""
    job = 'JOB'
    job_run = 'JOB_RUN'
    action_run = 'ACTION_RUN'
    service = 'SERVICE'
    service_instance = 'SERVICE_INSTANCE'

    url_builders = {
        'jobs':     get_job_url,
        'services': get_service_url,
    }

    groups = {
        'jobs':     [job, job_run, action_run],
        'services': [service, service_instance],
    }


TronObjectIdentifier = namedtuple('TronObjectIdentifier', 'type url')

IdentifierParts = namedtuple('IdentifierParts', 'name full_id length')


def first(seq):
    for item in itertools.ifilter(None, seq):
        return item


def get_object_type_from_identifier(url_index, identifier):
    """Given a string identifier, return a TronObjectIdentifier. """
    name_mapping = {
        'jobs':     set(url_index['jobs']),
        'services': set(url_index['services']),
    }

    def get_name_parts(identifier, namespace=None):
        if namespace:
            identifier = '%s.%s' % (namespace, identifier)

        name_elements = identifier.split('.')
        name = '.'.join(name_elements[:2])
        length = len(name_elements) - 2
        return IdentifierParts(name, identifier, length)

    def find_by_type(id_parts, index_name):
        url_type_index = name_mapping[index_name]
        if id_parts.name in url_type_index:
            tron_type = TronObjectType.groups[index_name][id_parts.length]
            url = TronObjectType.url_builders[index_name](id_parts.full_id)
            return TronObjectIdentifier(tron_type, url)

    def find_by_name(name, namespace=None):
        id = get_name_parts(name, namespace)
        return find_by_type(id, 'jobs') or find_by_type(id, 'services')

    namespaces = [None, MASTER_NAMESPACE] + url_index['namespaces']
    id_obj = first(find_by_name(identifier, name) for name in namespaces)
    if id_obj:
        return id_obj

    raise ValueError("Unknown identifier: %s" % identifier)<|MERGE_RESOLUTION|>--- conflicted
+++ resolved
@@ -97,28 +97,20 @@
 
     def config(
         self,
-<<<<<<< HEAD
-        config_name, config_data=None, config_hash=None, no_header=False,
-=======
         config_name,
         config_data=None,
         config_hash=None,
         no_header=False,
-        check=False
->>>>>>> 5a20380a
+        check=False,
     ):
         """Retrieve or update the configuration."""
         if config_data is not None:
             data_check = 1 if check else 0
             request_data = dict(
-<<<<<<< HEAD
-                config=config_data, name=config_name, hash=config_hash,
-=======
                 config=config_data,
                 name=config_name,
                 hash=config_hash,
-                check=data_check
->>>>>>> 5a20380a
+                check=data_check,
             )
             return self.request('/api/config', request_data)
         request_data = dict(name=config_name, no_header=int(no_header))
