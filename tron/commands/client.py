--- conflicted
+++ resolved
@@ -129,23 +129,12 @@
             'include_action_graph': int(include_graph)}
         return self.http_get(url, params)
 
-<<<<<<< HEAD
     def action_runs(self, action_run_url, num_lines=0):
-        return self.http_get(action_run_url, dict(num_lines=num_lines))
-=======
-    def job_runs(self, job_run_url):
-        params = self._get_job_params()
-        return self.request('%s%s' % (job_run_url, params))
-
-    def action(self, action_run_url):
         params = {
-            'num_lines':        self.options.num_displays,
+            'num_lines':        num_lines,
             'include_stdout':   1,
-            'include_stderr':   1,
-        }
-        url = "%s?%s" % (action_run_url, urllib.urlencode(params))
-        return self.request(url)
->>>>>>> e600fa8b
+            'include_stderr':   1}
+        return self.http_get(action_run_url, params)
 
     def object_events(self, item_url):
         return self.http_get('%s/_events' % item_url)['data']
