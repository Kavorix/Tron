import logging
import itertools
import random
from twisted.conch.client.knownhosts import KnownHostsFile

from twisted.conch.client.options import ConchOptions
from twisted.internet import protocol, defer, reactor
from twisted.python import failure
from twisted.python.filepath import FilePath

from tron import ssh, eventloop
from tron.utils import twistedutils, collections


log = logging.getLogger(__name__)


# TODO: make these configurable
# We should also only wait a certain amount of time for a connection to be
# established.
CONNECT_TIMEOUT = 30

IDLE_CONNECTION_TIMEOUT = 3600

# We should also only wait a certain amount of time for a new channel to be
# established when we already have an open connection.  This timeout will
# usually get triggered prior to even a TCP timeout, so essentially it's our
# shortcut to discovering the connection died.
RUN_START_TIMEOUT = 20

# Love to run this, but we need to finish connecting to our node first
RUN_STATE_CONNECTING = 0

# We are connected and trying to open a channel to exec the process
RUN_STATE_STARTING = 5

# Process has been exec'ed, just waiting for it to exit
RUN_STATE_RUNNING = 10

# Process has exited
RUN_STATE_COMPLETE = 100


class Error(Exception):
    pass


class ConnectError(Error):
    """There was a problem connecting, run was never started"""
    pass


class ResultError(Error):
    """There was a problem retrieving the result from this run

    We did try to execute the command, but we don't know if it succeeded or
    failed.
    """
    pass


class NodePoolRepository(object):
    """A Singleton to store Node and NodePool objects."""

    _instance = None

    def __init__(self):
        if self._instance is not None:
            raise ValueError("NodePoolRepository is already instantiated.")
        super(NodePoolRepository, self).__init__()
        self.nodes = collections.MappingCollection('nodes')
        self.pools = collections.MappingCollection('pools')

    @classmethod
    def get_instance(cls):
        if cls._instance is None:
            cls._instance = cls()
        return cls._instance

    def filter_by_name(self, node_configs, node_pool_configs):
        self.nodes.filter_by_name(node_configs)
        self.pools.filter_by_name(node_configs.keys() + node_pool_configs.keys())

    @classmethod
    def update_from_config(cls, node_configs, node_pool_configs, ssh_config):
        instance = cls.get_instance()
        ssh_options = build_ssh_options_from_config(ssh_config)
        known_hosts = KnownHosts.from_path(ssh_config.known_hosts_file)
        instance.filter_by_name(node_configs, node_pool_configs)

        for config in node_configs.itervalues():
            pub_key = known_hosts.get_public_key(config.hostname)
            instance.add_node(Node.from_config(config, ssh_options, pub_key))

        for config in node_pool_configs.itervalues():
            nodes = instance._get_nodes_by_name(config.nodes)
            pool  = NodePool.from_config(config, nodes)
            instance.pools.replace(pool)

    def add_node(self, node):
<<<<<<< HEAD
        self.nodes.add(node, self.nodes.remove)
        self.pools.add(NodePool.from_node(node), self.pools.remove)
=======
        self.nodes.replace(node)
        self.pools.replace(NodePool.from_node(node))
>>>>>>> 488fdc26

    def get_node(self, node_name, default=None):
        return self.nodes.get(node_name, default)

    def __contains__(self, node):
        return node.get_name() in self.pools

    def get_by_name(self, name, default=None):
        return self.pools.get(name, default)

    def _get_nodes_by_name(self, names):
        return [self.nodes[name] for name in names]

    def clear(self):
        self.nodes.clear()
        self.pools.clear()


class NodePool(object):
    """A pool of Node objects."""
    def __init__(self, nodes, name):
        self.nodes      = nodes
        self.disabled   = False
        self.name       = name or '_'.join(n.get_name() for n in nodes)
        self.iter       = itertools.cycle(self.nodes)

    @classmethod
    def from_config(cls, node_pool_config, nodes):
        return cls(nodes, node_pool_config.name)

    @classmethod
    def from_node(cls, node):
        return cls([node], node.get_name())

    def __eq__(self, other):
        return isinstance(other, NodePool) and self.nodes == other.nodes

    def __ne__(self, other):
        return not self == other

    def get_name(self):
        return self.name

    def next(self):
        """Return a random node from the pool."""
        return random.choice(self.nodes)

    def next_round_robin(self):
        """Return the next node cycling in a consistent order."""
        return self.iter.next()

    def disable(self):
        """Required for MappingCollection.Item interface."""
        self.disabled = True

    def get_by_hostname(self, hostname):
        for node in self.nodes:
            if node.hostname == hostname:
                return node

    def __str__(self):
        return "NodePool:%s" % self.name


class KnownHosts(KnownHostsFile):
    """Lookup host key for a hostname."""

    @classmethod
    def from_path(cls, file_path):
        if not file_path:
            return cls(None)
        return cls.fromPath(FilePath(file_path))

    def get_public_key(self, hostname):
        for entry in self._entries:
            if entry.matchesHost(hostname):
                return entry.publicKey
        log.warn("Missing host key for: %s", hostname)


def determine_fudge_factor(count, min_count=4):
    """Return a random number. """
    fudge_factor = max(0.0, count - min_count)
    return random.random() * float(fudge_factor)


class RunState(object):
    def __init__(self, action_run):
        self.run = action_run
        self.state = RUN_STATE_CONNECTING
        self.deferred = defer.Deferred()
        self.channel = None


class Node(object):
    """A node is tron's interface to communicating with an actual machine.
    """

    def __init__(self, hostname, ssh_options, username=None, name=None, pub_key=None):

        # Host we are to connect to
        self.hostname = hostname

        # Username to connect to the remote machine under
        self.username = username

        # Identifier for UI
        self.name = name or hostname

        # SSH Options
        self.conch_options = ssh_options

        # The SSH connection we use to open channels on. If present, means we
        # are connected.
        self.connection = None

        # If present, means we are trying to connect
        self.connection_defer = None

        # Map of run id to instance of RunState
        self.run_states = {}

        self.idle_timer = eventloop.NullCallback
        self.disabled = False
        self.pub_key = pub_key

    @classmethod
    def from_config(cls, node_config, ssh_options, pub_key):
        return cls(
            node_config.hostname,
            ssh_options,
            username=node_config.username,
            name=node_config.name,
            pub_key=pub_key)

    def get_name(self):
        return self.name

    def disable(self):
        """Required for MappingCollection.Item interface."""
        self.disabled = True

    # TODO: wrap conch_options for equality
    def __eq__(self, other):
        if not isinstance(other, self.__class__):
            return False
        return (self.hostname == other.hostname and
                self.username == other.username and
                self.name == other.name and
                self.conch_options == other.conch_options and
                self.pub_key == other.pub_key)


    def __ne__(self, other):
        return not self == other

    # TODO: Test
    def submit_command(self, command):
        """Submit an ActionCommand to be run on this node. Optionally provide
        an error callback which will be called on error.
        """
        deferred = self.run(command)
        deferred.addErrback(command.handle_errback)
        return deferred

    def run(self, run):
        """Execute the specified run

        A run consists of a very specific set of interfaces which allow us to
        execute a command on this remote machine and return results.
        """
        log.info("Running %s for %s on %s", run.command, run.id, self.hostname)

        # When this run completes, for good or bad, we'll inform the caller by
        # calling 'succeed' or 'fail' on the run Since the definined interface
        # is on these specific callbacks, we won't bother returning the
        # deferred here. This allows the caller to not really care about
        # twisted specific stuff at all, all it needs to know is that one of
        # those functions will eventually be called back

        if run.id in self.run_states:
            raise Error("Run %s already running !?!", run.id)

        if self.idle_timer.active():
            self.idle_timer.cancel()

        self.run_states[run.id] = RunState(run)

        # TODO: have this return a runner instead of number
        fudge_factor = determine_fudge_factor(len(self.run_states))
        if fudge_factor == 0.0:
            self._do_run(run)
        else:
            log.info("Delaying execution of %s for %.2f secs", run.id, fudge_factor)
            eventloop.call_later(fudge_factor, self._do_run, run)

        # We return the deferred here, but really we're trying to keep the rest
        # of the world from getting too involved with twisted.
        return self.run_states[run.id].deferred

    def _do_run(self, run):
        """Finish starting to execute a run

        This step may have been delayed.
        """

        # Now let's see if we need to start this off by establishing a
        # connection or if we are already connected
        if self.connection is None:
            self._connect_then_run(run)
        else:
            self._open_channel(run)

    def _cleanup(self, run):
        # TODO: why set to None before deleting it?
        self.run_states[run.id].channel = None
        del self.run_states[run.id]

        if not self.run_states:
            self.idle_timer = eventloop.call_later(IDLE_CONNECTION_TIMEOUT,
                                                self._connection_idle_timeout)

    def _connection_idle_timeout(self):
        if self.connection:
            log.info("Connection to %s idle for %d secs. Closing.",
                     self.hostname, IDLE_CONNECTION_TIMEOUT)
            self.connection.transport.loseConnection()

    def _fail_run(self, run, result):
        """Indicate the run has failed, and cleanup state"""
        log.debug("Run %s has failed", run.id)
        if run.id not in self.run_states:
            log.warning("Run %s no longer tracked (_fail_run)", run.id)
            return

        # Add a dummy errback handler to prevent Unhandled error messages.
        # Unless somone is explicitly caring about this defer the error will
        # have been reported elsewhere.
        self.run_states[run.id].deferred.addErrback(lambda failure: None)

        cb = self.run_states[run.id].deferred.errback

        self._cleanup(run)

        log.info("Calling fail_run callbacks")
        run.exited(None)
        cb(result)

    def _connect_then_run(self, run):
        # Have we started the connection process ?
        if self.connection_defer is None:
            self.connection_defer = self._connect()

        def call_open_channel(arg):
            self._open_channel(run)
            return arg

        def connect_fail(result):
            log.warning("Cannot run %s, Failed to connect to %s",
                        run.id, self.hostname)
            self.connection_defer = None
            self._fail_run(run, failure.Failure(
                exc_value=ConnectError("Connection to %s failed" %
                                       self.hostname)))

        self.connection_defer.addCallback(call_open_channel)
        self.connection_defer.addErrback(connect_fail)

    def _service_stopped(self, connection):
        """Called when the SSH service has disconnected fully.

        We should be in a state where we know there are no runs in progress
        because all the SSH channels should have disconnected them.
        """
        assert self.connection is connection
        self.connection = None

        log.info("Service to %s stopped", self.hostname)

        for run_id, run in self.run_states.iteritems():
            if run.state == RUN_STATE_CONNECTING:
                # Now we can trigger a reconnect and re-start any waiting runs.
                self._connect_then_run(run)
            elif run.state == RUN_STATE_RUNNING:
                self._fail_run(run, None)
            elif run.state == RUN_STATE_STARTING:
                if run.channel and run.channel.start_defer is not None:

                    # This means our run IS still waiting to start. There
                    # should be an outstanding timeout sitting on this guy as
                    # well. We'll just short circut it.
                    twistedutils.defer_timeout(run.channel.start_defer, 0)
                else:
                    # Doesn't seem like this should ever happen.
                    log.warning("Run %r caught in starting state, but"
                                " start_defer is over.", run_id)
                    self._fail_run(run, None)
            else:
                # Service ended. The open channels should know how to handle
                # this (and cleanup) themselves, so if there should not be any
                # runs except those waiting to connect
                raise Error("Run %s in state %s when service stopped",
                            run_id, run.state)

    def _connect(self):
        # This is complicated because we have to deal with a few different
        # steps before our connection is really available for us:
        #  1. Transport is created (our client creator does this)
        #  2. Our transport is secure, and we can create our connection
        #  3. The connection service is started, so we can use it

        client_creator = protocol.ClientCreator(reactor,
            ssh.ClientTransport, self.username, self.conch_options, self.pub_key)
        create_defer = client_creator.connectTCP(self.hostname, 22)

        # We're going to create a deferred, returned to the caller, that will
        # be called back when we have an established, secure connection ready
        # for opening channels. The value will be this instance of node.
        connect_defer = defer.Deferred()
        twistedutils.defer_timeout(connect_defer, CONNECT_TIMEOUT)

        def on_service_started(connection):
            # Booyah, time to start doing stuff
            self.connection = connection
            self.connection_defer = None

            connect_defer.callback(self)
            return connection

        def on_connection_secure(connection):
            # We have a connection, but it might not be fully ready....
            connection.service_start_defer = defer.Deferred()
            connection.service_stop_defer = defer.Deferred()

            connection.service_start_defer.addCallback(on_service_started)
            connection.service_stop_defer.addCallback(self._service_stopped)
            return connection

        def on_transport_create(transport):
            transport.connection_defer = defer.Deferred()
            transport.connection_defer.addCallback(on_connection_secure)
            return transport

        def on_transport_fail(fail):
            log.warning("Cannot connect to %s", self.hostname)

        create_defer.addCallback(on_transport_create)
        create_defer.addErrback(on_transport_fail)

        return connect_defer

    def _open_channel(self, run):
        assert self.connection
        assert self.run_states[run.id].state < RUN_STATE_RUNNING

        self.run_states[run.id].state = RUN_STATE_STARTING

        chan = ssh.ExecChannel(conn=self.connection)

        chan.addOutputCallback(run.write_stdout)
        chan.addErrorCallback(run.write_stderr)
        chan.addEndCallback(run.done)

        chan.command = run.command
        chan.start_defer = defer.Deferred()
        chan.start_defer.addCallback(self._run_started, run)
        chan.start_defer.addErrback(self._run_start_error, run)

        chan.exit_defer = defer.Deferred()
        chan.exit_defer.addCallback(self._channel_complete, run)
        chan.exit_defer.addErrback(self._channel_complete_unknown, run)

        twistedutils.defer_timeout(chan.start_defer, RUN_START_TIMEOUT)

        self.run_states[run.id].channel = chan
        self.connection.openChannel(chan)

    def _channel_complete(self, channel, run):
        """Callback once our channel has completed it's operation

        This is how we let our run know that we succeeded or failed.
        """
        log.info("Run %s has completed with %r", run.id, channel.exit_status)
        if run.id not in self.run_states:
            log.warning("Run %s no longer tracked", run.id)
            return

        assert self.run_states[run.id].state < RUN_STATE_COMPLETE

        self.run_states[run.id].state = RUN_STATE_COMPLETE
        cb = self.run_states[run.id].deferred.callback
        self._cleanup(run)

        run.exited(channel.exit_status)
        cb(channel.exit_status)

    def _channel_complete_unknown(self, result, run):
        """Channel has closed on a running process without a proper exit

        We don't actually know if the run succeeded
        """
        log.error("Failure waiting on channel completion: %s", str(result))
        self._fail_run(run, failure.Failure(exc_value=ResultError()))

    def _run_started(self, channel, run):
        """Our run is actually a running process now, update the state"""
        log.info("Run %s started for %s", run.id, self.hostname)
        channel.start_defer = None
        assert self.run_states[run.id].state == RUN_STATE_STARTING
        self.run_states[run.id].state = RUN_STATE_RUNNING

        run.started()

    def _run_start_error(self, result, run):
        """We failed to even run the command due to communication difficulties

        Once all the runs have closed out we can try to reconnect.
        """
        log.error("Error running %s, disconnecting from %s: %s",
                  run.id, self.hostname, str(result))

        # We clear out the deferred that likely called us because there are
        # actually more than one error paths because of user timeouts.
        self.run_states[run.id].channel.start_defer = None

        self._fail_run(run, failure.Failure(
            exc_value=ConnectError("Connection to %s failed" % self.hostname)))

        # We want to hard hangup on this connection. It could theoretically
        # come back thanks to the magic of TCP, but something is up, best to
        # fail right now then limp along for and unknown amount of time.
        #self.connection.transport.connectionLost(failure.Failure())

    def __str__(self):
        return "Node:%s@%s" % (self.username or "<default>", self.hostname)

    def __repr__(self):
        return self.__str__()


def build_ssh_options_from_config(ssh_options_config):
    ssh_options = ConchOptions()
    ssh_options['agent']        = ssh_options_config.agent
    ssh_options['noagent']      = not ssh_options_config.agent

    for file_name in ssh_options_config.identities:
        ssh_options.opt_identity(file_name)

    return ssh_options<|MERGE_RESOLUTION|>--- conflicted
+++ resolved
@@ -98,13 +98,8 @@
             instance.pools.replace(pool)
 
     def add_node(self, node):
-<<<<<<< HEAD
-        self.nodes.add(node, self.nodes.remove)
-        self.pools.add(NodePool.from_node(node), self.pools.remove)
-=======
         self.nodes.replace(node)
         self.pools.replace(NodePool.from_node(node))
->>>>>>> 488fdc26
 
     def get_node(self, node_name, default=None):
         return self.nodes.get(node_name, default)
