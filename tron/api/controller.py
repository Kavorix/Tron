--- conflicted
+++ resolved
@@ -31,10 +31,6 @@
         raise UnknownCommandError("Unknown command %s" % command)
 
 
-<<<<<<< HEAD
-# TODO: test
-=======
->>>>>>> 03b795c5
 class ActionRunController(object):
 
     mapped_commands = set(('start', 'success', 'cancel', 'fail', 'skip'))
@@ -74,26 +70,14 @@
 
         if command in self.mapped_commands:
             if getattr(self.job_run, command)():
-<<<<<<< HEAD
-                log.info("%s %s complete." % (self.job_run, command))
-            else:
-                log.warn("%s %s failed." % (self.job_run, command))
-
-            return "%s now in state %s" % (self.job_run, self.job_run.state)
-=======
                 return "%s now in state %s" % (self.job_run, self.job_run.state)
 
             msg = "Failed to %s, %s in state %s"
             return msg % (command, self.job_run, self.job_run.state)
->>>>>>> 03b795c5
-
-        raise UnknownCommandError("Unknown command %s" % command)
-
-
-<<<<<<< HEAD
-# TODO: test
-=======
->>>>>>> 03b795c5
+
+        raise UnknownCommandError("Unknown command %s" % command)
+
+
 class JobController(object):
 
     def __init__(self, job_scheduler):
@@ -102,19 +86,11 @@
     def handle_command(self, command, run_time=None):
         if command == 'enable':
             self.job_scheduler.enable()
-<<<<<<< HEAD
-            return "%s is enabled" % self.job_scheduler.job
-
-        elif command == 'disable':
-            self.job_scheduler.disable()
-            return "%s is disabled" % self.job_scheduler.job
-=======
             return "%s is enabled" % self.job_scheduler.get_job()
 
         elif command == 'disable':
             self.job_scheduler.disable()
             return "%s is disabled" % self.job_scheduler.get_job()
->>>>>>> 03b795c5
 
         elif command == 'start':
             runs = self.job_scheduler.manual_start(run_time=run_time)
