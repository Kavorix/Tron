--- conflicted
+++ resolved
@@ -472,11 +472,8 @@
 
         self.putChild(b'config', ConfigResource(mcp))
         self.putChild(b'status', StatusResource(mcp))
-<<<<<<< HEAD
         self.putChild(b'events', EventsResource())
-=======
         self.putChild(b'metrics', MetricsResource())
->>>>>>> bf4691bc
         self.putChild(b'', self)
 
     @AsyncResource.bounded
