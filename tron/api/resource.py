"""
Web Services Interface used by command-line clients and web frontend to
view current state, event history and send commands to trond.
"""
from __future__ import absolute_import
from __future__ import unicode_literals

import collections
import datetime
import logging

import six

try:
    import simplejson as json
    _silence_pyflakes = [json]
except ImportError:
    import json

from twisted.web import http, resource, static, server

from tron import event
from tron.api import adapter, controller
from tron.api import requestargs
from tron.utils import maybe_decode


log = logging.getLogger(__name__)


class JSONEncoder(json.JSONEncoder):
    """Custom JSON for certain objects"""

    def default(self, o):
        if isinstance(o, datetime.datetime):
            return o.strftime("%Y-%m-%d %H:%M:%S")

        if isinstance(o, datetime.date):
            return o.isoformat()

        if isinstance(o, collections.KeysView):
            return list(o)

        return super(JSONEncoder, self).default(o)


def respond(request, response_dict, code=http.OK, headers=None):
    """Helper to generate a json response"""
    request.setResponseCode(code)
    request.setHeader(b'content-type', b'application/json; charset=utf-8')
    request.setHeader(b'Access-Control-Allow-Origin', b'*')
    for key, val in six.iteritems((headers or {})):
        request.setHeader(str(key), str(val))

    result = json.dumps(
        response_dict, cls=JSONEncoder,
    ) if response_dict else ""

    if type(result) is not bytes:
        result = result.encode('utf8')

    return result


def handle_command(request, api_controller, obj, **kwargs):
    """Handle a request to perform a command."""
    command = requestargs.get_string(request, 'command')
    log.info("Handling '%s' request on %s", command, obj)
    try:
        response = api_controller.handle_command(command, **kwargs)
        return respond(request, {'result': response})
    except controller.UnknownCommandError as e:
        log.warning("Unknown command %s for %s", command, obj)
        return respond(request, {'error': str(e)}, code=http.NOT_IMPLEMENTED)


def resource_from_collection(collection, name, child_resource):
    """Return a child resource from a collection by name.  If no item is found,
    return NoResource.
    """
    item = collection.get_by_name(name)
    if item is None:
        return resource.NoResource("Cannot find child %s" % name)
    return child_resource(item)


class ActionRunResource(resource.Resource):

    isLeaf = True

    def __init__(self, action_run, job_run):
        resource.Resource.__init__(self)
        self.action_run = action_run
        self.job_run = job_run
        self.controller = controller.ActionRunController(action_run, job_run)

    def render_GET(self, request):
        run_adapter = adapter.ActionRunAdapter(
            self.action_run,
            self.job_run,
            requestargs.get_integer(request, 'num_lines'),
            include_stdout=requestargs.get_bool(request, 'include_stdout'),
            include_stderr=requestargs.get_bool(request, 'include_stderr'),
        )
        return respond(request, run_adapter.get_repr())

    def render_POST(self, request):
        return handle_command(request, self.controller, self.action_run)


class JobRunResource(resource.Resource):

    def __init__(self, job_run, job_scheduler):
        resource.Resource.__init__(self)
        self.job_run = job_run
        self.job_scheduler = job_scheduler
        self.controller = controller.JobRunController(job_run, job_scheduler)

    def getChild(self, action_name, _):
        if not action_name:
            return self

        action_name = maybe_decode(action_name)
        if action_name == '_events':
            return EventResource(self.job_run.id)
        if action_name in self.job_run.action_runs:
            action_run = self.job_run.action_runs[action_name]
            return ActionRunResource(action_run, self.job_run)

        msg = "Cannot find action %s for %s"
        return resource.NoResource(msg % (action_name, self.job_run))

    def render_GET(self, request):
        include_runs = requestargs.get_bool(request, 'include_action_runs')
        include_graph = requestargs.get_bool(request, 'include_action_graph')
        run_adapter = adapter.JobRunAdapter(
            self.job_run,
            include_action_runs=include_runs,
            include_action_graph=include_graph,
        )
        return respond(request, run_adapter.get_repr())

    def render_POST(self, request):
        return handle_command(request, self.controller, self.job_run)


def is_negative_int(string):
    return string.startswith('-') and string[1:].isdigit()


class JobResource(resource.Resource):

    def __init__(self, job_scheduler):
        resource.Resource.__init__(self)
        self.job_scheduler = job_scheduler
        self.controller = controller.JobController(job_scheduler)

    def get_run_from_identifier(self, run_id):
        job_runs = self.job_scheduler.get_job_runs()
        if run_id.upper() == 'HEAD':
            return job_runs.get_newest()
        if run_id.isdigit():
            return job_runs.get_run_by_num(int(run_id))
        if is_negative_int(run_id):
            return job_runs.get_run_by_index(int(run_id))
        return job_runs.get_run_by_state_short_name(run_id)

    def getChild(self, run_id, _):
        if not run_id:
            return self

        run_id = maybe_decode(run_id)
        if run_id == '_events':
            return EventResource(self.job_scheduler.get_name())

        run = self.get_run_from_identifier(run_id)
        if run:
            return JobRunResource(run, self.job_scheduler)

        job = self.job_scheduler.get_job()
        if run_id in job.action_graph.names:
            action_runs = job.runs.get_action_runs(run_id)
            return ActionRunHistoryResource(action_runs)
        msg = "Cannot find job run %s for %s"
        return resource.NoResource(msg % (run_id, job))

    def render_GET(self, request):
        include_action_runs = requestargs.get_bool(
            request, 'include_action_runs',
        )
        include_graph = requestargs.get_bool(request, 'include_action_graph')
        num_runs = requestargs.get_integer(request, 'num_runs')
        job_adapter = adapter.JobAdapter(
            self.job_scheduler.get_job(),
            include_job_runs=True,
            include_action_runs=include_action_runs,
            include_action_graph=include_graph,
            num_runs=num_runs,
        )
        return respond(request, job_adapter.get_repr())

    def render_POST(self, request):
        run_time = requestargs.get_datetime(request, 'run_time')
        return handle_command(
            request,
            self.controller,
            self.job_scheduler,
            run_time=run_time,
        )


class ActionRunHistoryResource(resource.Resource):

    isLeaf = True

    def __init__(self, action_runs):
        resource.Resource.__init__(self)
        self.action_runs = action_runs

    def render_GET(self, request):
        return respond(
            request,
            adapter.adapt_many(adapter.ActionRunAdapter, self.action_runs),
        )


class JobCollectionResource(resource.Resource):

    def __init__(self, job_collection):
        self.job_collection = job_collection
        self.controller = controller.JobCollectionController(job_collection)
        resource.Resource.__init__(self)

    def getChild(self, name, request):
        if not name:
            return self
<<<<<<< HEAD
        return resource_from_collection(self.job_collection, name.decode(), JobResource)
=======

        name = maybe_decode(name)
        return resource_from_collection(self.job_collection, name, JobResource)
>>>>>>> 94b540fd

    def get_data(self, include_job_run=False, include_action_runs=False):
        return adapter.adapt_many(
            adapter.JobAdapter,
            self.job_collection.get_jobs(),
            include_job_run,
            include_action_runs,
            num_runs=5,
        )

    def get_job_index(self):
        jobs = adapter.adapt_many(
            adapter.JobIndexAdapter, self.job_collection.get_jobs(),
        )
        return {job['name']: job['actions'] for job in jobs}

    def render_GET(self, request):
        include_job_runs = requestargs.get_bool(request, 'include_job_runs')
        include_action_runs = requestargs.get_bool(
            request, 'include_action_runs',
        )
        output = dict(jobs=self.get_data(
            include_job_runs, include_action_runs,
        ))
        return respond(request, output)

    def render_POST(self, request):
        return handle_command(request, self.controller, self.job_collection)


class ConfigResource(resource.Resource):
    """Resource for configuration changes"""

    isLeaf = True

    def __init__(self, master_control):
        self.controller = controller.ConfigController(master_control)
        resource.Resource.__init__(self)

    def get_config_index(self):
        return self.controller.get_namespaces()

    def render_GET(self, request):
        config_name = requestargs.get_string(request, 'name')
        no_header = requestargs.get_bool(request, 'no_header')
        if not config_name:
            return respond(
                request,
                {'error': "'name' for config is required."},
                code=http.BAD_REQUEST,
            )
        response = self.controller.read_config(
            config_name, add_header=not no_header,
        )
        return respond(request, response)

    def render_POST(self, request):
        config_content = requestargs.get_string(request, 'config')
        name = requestargs.get_string(request, 'name')
        config_hash = requestargs.get_string(request, 'hash')
        check = requestargs.get_bool(request, 'check')

        if not name:
            return respond(
                request,
                {'error': "'name' for config is required."},
                code=http.BAD_REQUEST,
            )

        response = {'status': "Active"}

        if check:
            fn = self.controller.check_config
            req = "configure check"
        elif config_content == "":
            fn = self.controller.delete_config
            req = "configuration delete"
        else:
            fn = self.controller.update_config
            req = "reconfigure"

        log.info("Handling %s request: %s, %s" % (req, name, config_hash))
        error = fn(name, config_content, config_hash)

        if error:
            response['error'] = error
        return respond(request, response)


class StatusResource(resource.Resource):

    isLeaf = True

    def __init__(self, master_control):
        self._master_control = master_control
        resource.Resource.__init__(self)

    def render_GET(self, request):
        return respond(request, {'status': "I'm alive."})


class EventResource(resource.Resource):

    isLeaf = True

    def __init__(self, entity_name):
        resource.Resource.__init__(self)
        self.entity_name = entity_name

    def render_GET(self, request):
        recorder = event.get_recorder(self.entity_name)
        response_data = adapter.adapt_many(
            adapter.EventAdapter, recorder.list(),
        )
        return respond(request, dict(data=response_data))


class ApiRootResource(resource.Resource):

    def __init__(self, mcp):
        self._master_control = mcp
        resource.Resource.__init__(self)

        # Setup children
        self.putChild(
            b'jobs',
            JobCollectionResource(mcp.get_job_collection()),
        )

        self.putChild(b'config', ConfigResource(mcp))
        self.putChild(b'status', StatusResource(mcp))
        self.putChild(b'events', EventResource(''))
        self.putChild(b'', self)

    def render_GET(self, request):
        """Return an index of urls for resources."""
        response = {
            'jobs':             self.children[b'jobs'].get_job_index(),
            'namespaces':       self.children[b'config'].get_config_index(),
        }
        return respond(request, response)


class RootResource(resource.Resource):

    def __init__(self, mcp, web_path):
        resource.Resource.__init__(self)
        self.web_path = web_path
        self.mcp = mcp
        self.putChild(b'api', ApiRootResource(self.mcp))
        self.putChild(b'web', static.File(web_path))
        self.putChild(b'', self)

    def render_GET(self, request):
        request.redirect(request.prePathURL() + b'web')
        request.finish()
        return server.NOT_DONE_YET

    def __str__(self):
        return "%s(%s, %s)" % (type(self).__name__, self.mcp, self.web_path)


class LogAdapter(object):

    def __init__(self, logger):
        self.logger = logger

    def write(self, line):
        self.logger.info(line.rstrip(b'\n'))

    def close(self):
        pass


class TronSite(server.Site):
    """Subclass of a twisted Site to customize logging."""

    access_log = logging.getLogger('tron.api.www.access')

    @classmethod
    def create(cls, mcp, web_path):
        return cls(RootResource(mcp, web_path))

    def startFactory(self):
        server.Site.startFactory(self)
        self.logFile = LogAdapter(self.access_log)

    def __repr__(self):
        return '%s(%s)' % (self.__class__.__name__, self.resource)<|MERGE_RESOLUTION|>--- conflicted
+++ resolved
@@ -234,13 +234,9 @@
     def getChild(self, name, request):
         if not name:
             return self
-<<<<<<< HEAD
-        return resource_from_collection(self.job_collection, name.decode(), JobResource)
-=======
 
         name = maybe_decode(name)
         return resource_from_collection(self.job_collection, name, JobResource)
->>>>>>> 94b540fd
 
     def get_data(self, include_job_run=False, include_action_runs=False):
         return adapter.adapt_many(
