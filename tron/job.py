--- conflicted
+++ resolved
@@ -247,7 +247,6 @@
         
         return self.scheduler.next_runs(self)
 
-<<<<<<< HEAD
     def build_run(self, actions=None, run_num=None):
         actions = actions or self.topo_actions
 
@@ -256,9 +255,6 @@
             job_run.node = self.node_pool.next() 
         
         #Build actions and setup requirements
-=======
-    def build_action_dag(self, job_run):
->>>>>>> 4030d912
         runs = {}
         for a in actions:
             run = a.build_run(job_run)
@@ -349,12 +345,6 @@
         run.start_time = data['start_time']
         run.end_time = data['end_time']
         run.set_run_time(data['run_time'])
-<<<<<<< HEAD
-=======
-       
-        if run.is_success:
-            self.last_success = run
->>>>>>> 4030d912
-
-        return run
-
+
+        return run
+
