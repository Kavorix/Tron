import struct
import logging

from twisted.internet import defer
from twisted.conch.ssh import channel, common, keys
from twisted.conch.ssh import connection
from twisted.conch.ssh import transport
from twisted.conch.client import default
from twisted.python import failure

log = logging.getLogger('tron.ssh')


class Error(Exception):
    pass


class ChannelClosedEarlyError(Error):
    """Indicates the SSH Channel has closed before we were done handling the
    command"""
    pass


class NoPasswordAuthClient(default.SSHUserAuthClient):
    """Only support passwordless auth."""
    preferredOrder              = ['publickey']
    auth_password               = None
    auth_keyboard_interactive   = None
<<<<<<< HEAD
=======

>>>>>>> 7f4b97d7


class ClientTransport(transport.SSHClientTransport):

    connection_defer = None

    def __init__(self, username, options, expected_pub_key):
        self.username         = username
        self.options          = options
        self.expected_pub_key = expected_pub_key

    # TODO: test
    def verifyHostKey(self, public_key, fingerprint):
        if not self.expected_pub_key:
            return defer.succeed(1)

        if self.expected_pub_key == keys.Key.fromString(public_key):
            return defer.succeed(1)

<<<<<<< HEAD
        msg = "Public key mismatch got %s expected %s"
        log.error(msg, fingerprint, self.expected_pub_key.fingerprint())
        return defer.fail(ValueError("public key mismatch"))
=======
    def verifyHostKey(self, pubKey, fingerprint):
        # TODO: this should verify
        return defer.succeed(1)
>>>>>>> 7f4b97d7

    def connectionSecure(self):
        conn = ClientConnection()
        conn.service_defer = defer.Deferred()
        self.connection_defer.callback(conn)

        auth_service = NoPasswordAuthClient(self.username, self.options, conn)
        self.requestService(auth_service)


class ClientConnection(connection.SSHConnection):

    service_start_defer = None
    service_stop_defer = None

    def serviceStarted(self):
        log.info("Service started")
        connection.SSHConnection.serviceStarted(self)
        if not self.service_stop_defer.called:
            self.service_start_defer.callback(self)

    def serviceStopped(self):
        log.info("Service stopped")
        connection.SSHConnection.serviceStopped(self)
        if not self.service_stop_defer.called:
            self.service_stop_defer.callback(self)

    def channelClosed(self, channel):
        if not channel.conn:
            log.warning("Channel %r failed to open", channel.id)
            # Channel has no connection, so we were still trying to open it The
            # normal error handling won't notify us since the channel never
            # successfully opened.
            channel.openFailed(None)

        connection.SSHConnection.channelClosed(self, channel)

<<<<<<< HEAD
    def ssh_CHANNEL_CLOSE(self, packet):
        """The other side is closing its end.
            Payload:
                uint32  local channel number

        We've noticed many occasions when this is called but `local_channel`
        does not exist in self.channels.
        """
        local_channel = struct.unpack('>L', packet[:4])[0]
        if local_channel in self.channels:
            return connection.SSHConnection.ssh_CHANNEL_CLOSE(self, packet)

=======
    def ssh_CHANNEL_REQUEST(self, packet):
        """
        The other side is sending a request to a channel.  Payload::
            uint32  local channel number
            string  request name
            bool    want reply
            <request specific data>

        Handles missing local channel.
        """
        localChannel = struct.unpack('>L', packet[: 4])[0]
        if localChannel not in self.channels:
            requestType, _ = common.getNS(packet[4:])
            host = self.transport.transport.getHost()
            msg = "Missing channel: %s, request_type: %s, host: %s"
            log.warn(msg, localChannel, requestType, host)
            return
        connection.SSHConnection.ssh_CHANNEL_REQUEST(self, packet)
>>>>>>> 7f4b97d7

class ExecChannel(channel.SSHChannel):

    name = 'session'
    exit_defer = None
    start_defer = None

    command = None
    exit_status = None
    running = False

    def __init__(self, *args, **kwargs):
        channel.SSHChannel.__init__(self, *args, **kwargs)
        self.output_callbacks = []
        self.end_callbacks = []
        self.error_callbacks = []
        self.data = []

    def channelOpen(self, data):
        self.data = []
        self.running = True

        if self.start_defer:
            log.debug("Channel %s is open, calling deferred", self.id)
            self.start_defer.callback(self)

            # Unicode commands will cause the connection to fail
            self.command = str(self.command)

            req = self.conn.sendRequest(self, 'exec',
                                        common.NS(self.command),
                                        wantReply=True)
            req.addCallback(self._cbExecSendRequest)
        else:
            # A missing start defer means that we are no longer expected to do
            # anything when the channel opens It probably means we gave up on
            # this connection and failed the job, but later the channel opened
            # up correctly.
            log.warning("Channel open delayed, giving up and closing")
            self.loseConnection()

    def addOutputCallback(self, output_callback):
        self.output_callbacks.append(output_callback)

    def addErrorCallback(self, error_callback):
        self.error_callbacks.append(error_callback)

    def addEndCallback(self, end_callback):
        self.end_callbacks.append(end_callback)

    def openFailed(self, reason):
        log.error("Open failed due to %r", reason)
        if self.start_defer:
            self.start_defer.errback(self)

    def _cbExecSendRequest(self, ignored):
        self.conn.sendEOF(self)

    def request_exit_status(self, data):
        # exit status is a 32-bit unsigned int in network byte format
        status = struct.unpack_from(">L", data, 0)[0]

        log.debug("Received exit status request: %d", status)
        self.exit_status = status
        self.exit_defer.callback(self)
        self.running = False
        return True

    def dataReceived(self, data):
        self.data.append(data)
        for callback in self.output_callbacks:
            callback(data)

    def extReceived(self, dataType, data):
        self.data.append(data)
        for callback in self.error_callbacks:
            callback(data)

    def getStdout(self):
        return "".join(self.data)

    def closed(self):
        if (self.exit_status is None and
            self.running and
            self.exit_defer and
            not self.exit_defer.called):
            log.warning("Channel has been closed without receiving an exit"
                        " status")
            f = failure.Failure(exc_value=ChannelClosedEarlyError())
            self.exit_defer.errback(f)

        for callback in self.end_callbacks:
            callback()
        self.loseConnection()<|MERGE_RESOLUTION|>--- conflicted
+++ resolved
@@ -26,10 +26,6 @@
     preferredOrder              = ['publickey']
     auth_password               = None
     auth_keyboard_interactive   = None
-<<<<<<< HEAD
-=======
-
->>>>>>> 7f4b97d7
 
 
 class ClientTransport(transport.SSHClientTransport):
@@ -49,15 +45,9 @@
         if self.expected_pub_key == keys.Key.fromString(public_key):
             return defer.succeed(1)
 
-<<<<<<< HEAD
         msg = "Public key mismatch got %s expected %s"
         log.error(msg, fingerprint, self.expected_pub_key.fingerprint())
         return defer.fail(ValueError("public key mismatch"))
-=======
-    def verifyHostKey(self, pubKey, fingerprint):
-        # TODO: this should verify
-        return defer.succeed(1)
->>>>>>> 7f4b97d7
 
     def connectionSecure(self):
         conn = ClientConnection()
@@ -95,20 +85,6 @@
 
         connection.SSHConnection.channelClosed(self, channel)
 
-<<<<<<< HEAD
-    def ssh_CHANNEL_CLOSE(self, packet):
-        """The other side is closing its end.
-            Payload:
-                uint32  local channel number
-
-        We've noticed many occasions when this is called but `local_channel`
-        does not exist in self.channels.
-        """
-        local_channel = struct.unpack('>L', packet[:4])[0]
-        if local_channel in self.channels:
-            return connection.SSHConnection.ssh_CHANNEL_CLOSE(self, packet)
-
-=======
     def ssh_CHANNEL_REQUEST(self, packet):
         """
         The other side is sending a request to a channel.  Payload::
@@ -127,7 +103,6 @@
             log.warn(msg, localChannel, requestType, host)
             return
         connection.SSHConnection.ssh_CHANNEL_REQUEST(self, packet)
->>>>>>> 7f4b97d7
 
 class ExecChannel(channel.SSHChannel):
 
