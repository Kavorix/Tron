--- conflicted
+++ resolved
@@ -28,15 +28,9 @@
 
 
 def pad_sequence(seq, size, padding=None):
-<<<<<<< HEAD
-    """Force a sequence to size. Pad with None if too short, and ignore
-    extra pieces if too long."""
-    return (list(seq) + [padding] * size)[:size]
-=======
     """Force a sequence to size. Pad with padding if too short, and ignore
     extra pieces if too long."""
     return (list(seq) + [padding for _ in xrange(size)])[:size]
->>>>>>> 03b795c5
 
 
 def valid_schedule(schedule, config_context):
@@ -101,11 +95,7 @@
 })
 
 # Split digits and characters into tokens
-<<<<<<< HEAD
-TIME_INTERVAL_RE = re.compile(r"\d+|[a-zA-Z]+")
-=======
 TIME_INTERVAL_RE = re.compile(r"^(?P<value>\d+)(?P<units>[a-zA-Z]+)$")
->>>>>>> 03b795c5
 
 
 def valid_interval_scheduler(interval,  config_context):
@@ -118,17 +108,6 @@
     if interval in TIME_INTERVAL_SHORTCUTS:
         return build_config(TIME_INTERVAL_SHORTCUTS[interval])
 
-<<<<<<< HEAD
-    interval_tokens = TIME_INTERVAL_RE.findall(interval)
-    if len(interval_tokens) != 2:
-        raise ConfigError(error_msg % (config_context.path, interval))
-
-    value, units = interval_tokens
-    if units not in TIME_INTERVAL_UNITS:
-        raise ConfigError(error_msg % (config_context.path, interval))
-
-    return build_config({TIME_INTERVAL_UNITS[units]: int(value)})
-=======
     matches = TIME_INTERVAL_RE.match(interval)
     if not matches:
         raise ConfigError(error_msg % (config_context.path, interval))
@@ -138,7 +117,6 @@
         raise ConfigError(error_msg % (config_context.path, interval))
 
     return build_config({TIME_INTERVAL_UNITS[units]: int(matches.group('value'))})
->>>>>>> 03b795c5
 
 
 def normalize_weekdays(seq):
