"""Utilities used for configuration parsing and validation."""
import functools
import itertools
import re
import datetime
from tron.config import ConfigError
from tron.config.schema import MASTER_NAMESPACE
from tron.utils.dicts import FrozenDict


MAX_IDENTIFIER_LENGTH       = 255
IDENTIFIER_RE               = re.compile(r'^[A-Za-z_][\w\-]{0,254}$')


class UniqueNameDict(dict):
    """A dict like object that throws a ConfigError if a key exists and
    __setitem__ is called to change the value of that key.

     fmt_string - format string used to create an error message, expects a
                  single format argument of 'key'
    """
    def __init__(self, fmt_string):
        super(dict, self).__init__()
        self.fmt_string = fmt_string

    def __setitem__(self, key, value):
        if key in self:
            raise ConfigError(self.fmt_string % key)
        super(UniqueNameDict, self).__setitem__(key, value)


def unique_names(fmt_string, *seqs):
    """Validate that each object in all sequences has a unique name."""
    name_dict = UniqueNameDict(fmt_string)
    for item in itertools.chain.from_iterable(seqs):
        name_dict[item] = True
    return name_dict


def build_type_validator(validator, error_fmt):
    """Create a validator function using `validator` to validate the value.
        validator - a function which takes a single argument `value`
        error_fmt - a string which accepts two format variables (path, value)

        Returns a function func(value, config_context) where
            value - the value to validate
            config_context - a ConfigContext object
            Returns True if the value is valid
    """
    def f(value, config_context):
        if not validator(value):
            raise ConfigError(error_fmt % (config_context.path, value))
        return value
    return f


def valid_number(type_func, value, config_context):
    path = config_context.path
    try:
        value = type_func(value)
    except TypeError:
        name = type_func.__name__
        raise ConfigError('Value at %s is not an %s: %s' % (path, name, value))

    if value < 0:
        raise ConfigError('%s must be a positive int.' % path)

    return value

valid_int   = functools.partial(valid_number, int)
valid_float = functools.partial(valid_number, float)

valid_identifier = build_type_validator(
    lambda s: isinstance(s, basestring) and IDENTIFIER_RE.match(s),
    'Identifier at %s is not a valid identifier: %s')

valid_list = build_type_validator(
    lambda s: isinstance(s, list), 'Value at %s is not a list: %s')

valid_string  = build_type_validator(
    lambda s: isinstance(s, basestring), 'Value at %s is not a string: %s')

valid_dict = build_type_validator(
    lambda s: isinstance(s, dict), 'Value at %s is not a dictionary: %s')

valid_bool = build_type_validator(
    lambda s: isinstance(s, bool), 'Value at %s is not a boolean: %s')


def build_enum_validator(enum):
    enum = set(enum)
    contains = enum.__contains__
    msg = 'Value at %%s is not in %s: %%s.' % str(enum)
    return build_type_validator(contains, msg)


def valid_time(value, config_context):
    valid_string(value, config_context)
    for format in ['%H:%M', '%H:%M:%S']:
        try:
            return datetime.datetime.strptime(value, format)
        except ValueError, exc:
            pass

    msg = 'Value at %s is not a valid time: %s'
    raise ConfigError(msg % (config_context.path, exc))


def valid_name_identifier(value, config_context):
    valid_identifier(value, config_context)
    if config_context.partial:
        return value
    return '%s.%s' % (config_context.namespace, value)


def build_list_of_type_validator(item_validator, allow_empty=False):
    """Build a validator which validates a list contains items which pass
    item_validator.
    """
    def validator(value, config_context):
        if allow_empty and not value:
            return ()
        seq = valid_list(value, config_context)
        if not seq:
            msg = "Required non-empty list at %s"
            raise ConfigError(msg % config_context.path)
        return tuple(item_validator(item, config_context) for item in seq)
    return validator


def build_dict_name_validator(item_validator, allow_empty=False):
    """Build a validator which validates a list, and returns a dict."""
    valid = build_list_of_type_validator(item_validator, allow_empty)
    def validator(value, config_context):
        msg = "Duplicate name %%s at %s" % config_context.path
        name_dict = UniqueNameDict(msg)
        for item in valid(value, config_context):
            name_dict[item.name] = item
        return FrozenDict(**name_dict)
    return validator


class ConfigContext(object):
    """An object to encapsulate the context in a configuration file. Supplied
    to Validators to perform validation which requires knowledge of
    configuration outside of the immediate configuration dictionary.
    """
    partial = False

    def __init__(self, path, nodes, command_context, namespace):
        self.path = path
        self.nodes = set(nodes or [])
        self.command_context = command_context or {}
        self.namespace = namespace

    def build_child_context(self, path):
        """Construct a new ConfigContext based on this one."""
        path = '%s.%s' % (self.path, path)
        args = path, self.nodes, self.command_context, self.namespace
        return ConfigContext(*args)


class PartialConfigContext(object):
    """A context object which has only a partial context. It is missing
    command_context and nodes.  This is likely because it is being used in
    a named configuration fragment that does not have access to those pieces
    of the configuration.
    """
    partial = True

    def __init__(self, path, namespace):
        self.path = path
        self.namespace = namespace

    def build_child_context(self, path):
        path = '%s.%s' % (self.path, path)
        return PartialConfigContext(path, self.namespace)


class NullConfigContext(object):
    path = ''
    nodes = set()
    command_context = {}
    namespace = MASTER_NAMESPACE
    partial = False

    @staticmethod
    def build_child_context(_):
        return NullConfigContext


# TODO: extract code
class Validator(object):
    """Base class for validating a collection and creating a mutable
    collection from the source.
    """
    config_class            = None
    defaults                = {}
    validators              = {}
    optional                = False

    def validate(self, in_dict, config_context):
        if self.optional and in_dict is None:
            return None

        if in_dict is None:
            raise ConfigError("A %s is required." % self.type_name)

        shortcut_value = self.do_shortcut(in_dict)
        if shortcut_value:
            return shortcut_value

        config_context = self.build_context(in_dict, config_context)
        in_dict = self.cast(in_dict, config_context)
        self.validate_required_keys(in_dict)
        self.validate_extra_keys(in_dict)
        return self.build_config(in_dict, config_context)

    def __call__(self, in_dict, config_context=NullConfigContext):
        return self.validate(in_dict, config_context)

    @property
    def type_name(self):
        """Return a string that represents the config_class being validated.
        This name is used for error messages, so we strip off the word
        Config so the name better matches what the user sees in the config.
        """
        return self.config_class.__name__.replace("Config", "")

<<<<<<< HEAD
=======
    @property
    def all_keys(self):
        return self.config_class.required_keys + self.config_class.optional_keys

>>>>>>> 7d774e08
    def do_shortcut(self, in_dict):
        """Override if your validator can skip most of the validation by
        checking this condition.  If this returns a truthy value, the
        validation will end immediately and return that value.
        """
        pass

    def cast(self, in_dict, _):
        """If your validator accepts input in different formations, override
        this method to cast your input into a common format.
        """
        return in_dict

    def build_context(self, in_dict, config_context):
        path = self.path_name(in_dict.get('name'))
        return config_context.build_child_context(path)

    def validate_required_keys(self, in_dict):
        """Check that all required keys are present."""
        missing_keys = set(self.config_class.required_keys) - set(in_dict)
        if not missing_keys:
            return

<<<<<<< HEAD
        keys = self.config_class.required_keys + self.config_class.optional_keys
        missing_key_str = ', '.join(missing_keys)
        if 'name' in keys and 'name' in in_dict:
=======
        missing_key_str = ', '.join(missing_keys)
        if 'name' in self.all_keys and 'name' in in_dict:
>>>>>>> 7d774e08
            msg  = "%s %s is missing options: %s"
            name = in_dict['name']
            raise ConfigError(msg % (self.type_name, name, missing_key_str))

        msg = "Nameless %s is missing options: %s"
        raise ConfigError(msg % (self.type_name, missing_key_str))

    def validate_extra_keys(self, in_dict):
        """Check that no unexpected keys are present."""
<<<<<<< HEAD
        conf_class      = self.config_class
        all_keys        = conf_class.required_keys + conf_class.optional_keys
        extra_keys      = set(in_dict) - set(all_keys)
        if not extra_keys:
            return

        msg             = "Unknown keys in %s %s: %s"
        name            = in_dict.get('name', '')
=======
        extra_keys = set(in_dict) - set(self.all_keys)
        if not extra_keys:
            return

        msg  = "Unknown keys in %s %s: %s"
        name = in_dict.get('name', '')
>>>>>>> 7d774e08
        raise ConfigError(msg % (self.type_name, name, ', '.join(extra_keys)))

    def set_defaults(self, output_dict, _config_context):
        """Set any default values for any optional values that were not
        specified.
        """
        for key, value in self.defaults.iteritems():
            if key not in output_dict:
                output_dict[key] = value

    def path_name(self, name=None):
        return '%s.%s' % (self.type_name, name) if name else self.type_name

    def post_validation(self, valid_input, config_context):
<<<<<<< HEAD
        """Perform additional validation."""
        pass

    def build_config(self, in_dict, config_context):
=======
        """Hook to perform additional validation steps after key validation
        completes.
        """
        pass

    def build_config(self, in_dict, config_context):
        """Construct the configuration by validating the contents, setting
        defaults, and returning an instance of the config_class.
        """
>>>>>>> 7d774e08
        output_dict = self.validate_contents(in_dict, config_context)
        self.post_validation(output_dict, config_context)
        self.set_defaults(output_dict, config_context)
        return self.config_class(**output_dict)

    def validate_contents(self, input, config_context):
        """Override this to validate each value in the input."""
        valid_input = {}
        for key, value in input.iteritems():
            if key in self.validators:
                child_context = config_context.build_child_context(key)
                valid_input[key] = self.validators[key](value, child_context)
            else:
                valid_input[key] = value
        return valid_input<|MERGE_RESOLUTION|>--- conflicted
+++ resolved
@@ -227,13 +227,10 @@
         """
         return self.config_class.__name__.replace("Config", "")
 
-<<<<<<< HEAD
-=======
     @property
     def all_keys(self):
         return self.config_class.required_keys + self.config_class.optional_keys
 
->>>>>>> 7d774e08
     def do_shortcut(self, in_dict):
         """Override if your validator can skip most of the validation by
         checking this condition.  If this returns a truthy value, the
@@ -257,14 +254,8 @@
         if not missing_keys:
             return
 
-<<<<<<< HEAD
-        keys = self.config_class.required_keys + self.config_class.optional_keys
-        missing_key_str = ', '.join(missing_keys)
-        if 'name' in keys and 'name' in in_dict:
-=======
         missing_key_str = ', '.join(missing_keys)
         if 'name' in self.all_keys and 'name' in in_dict:
->>>>>>> 7d774e08
             msg  = "%s %s is missing options: %s"
             name = in_dict['name']
             raise ConfigError(msg % (self.type_name, name, missing_key_str))
@@ -274,23 +265,12 @@
 
     def validate_extra_keys(self, in_dict):
         """Check that no unexpected keys are present."""
-<<<<<<< HEAD
-        conf_class      = self.config_class
-        all_keys        = conf_class.required_keys + conf_class.optional_keys
-        extra_keys      = set(in_dict) - set(all_keys)
-        if not extra_keys:
-            return
-
-        msg             = "Unknown keys in %s %s: %s"
-        name            = in_dict.get('name', '')
-=======
         extra_keys = set(in_dict) - set(self.all_keys)
         if not extra_keys:
             return
 
         msg  = "Unknown keys in %s %s: %s"
         name = in_dict.get('name', '')
->>>>>>> 7d774e08
         raise ConfigError(msg % (self.type_name, name, ', '.join(extra_keys)))
 
     def set_defaults(self, output_dict, _config_context):
@@ -305,12 +285,6 @@
         return '%s.%s' % (self.type_name, name) if name else self.type_name
 
     def post_validation(self, valid_input, config_context):
-<<<<<<< HEAD
-        """Perform additional validation."""
-        pass
-
-    def build_config(self, in_dict, config_context):
-=======
         """Hook to perform additional validation steps after key validation
         completes.
         """
@@ -320,7 +294,6 @@
         """Construct the configuration by validating the contents, setting
         defaults, and returning an instance of the config_class.
         """
->>>>>>> 7d774e08
         output_dict = self.validate_contents(in_dict, config_context)
         self.post_validation(output_dict, config_context)
         self.set_defaults(output_dict, config_context)
