"""
Parse a dictionary structure and return an immutable structure that
contain a validated configuration.

This module contains two sets of classes.

Config objects: These are immutable structures (namedtuples, FrozenDict) that
contain the configuration data. The top level structure (ConfigTron) is returned
from valid_config().

Validator objects: These are responsible for validating a dictionary structure
and returning a valid immutable config object.
"""

from functools import partial
import itertools
import logging
import os
import re

import pytz
import yaml

from tron.config import ConfigError
from tron.config.schedule_parse import valid_schedule
from tron.config.schema import TronConfig, NotificationOptions, ConfigSSHOptions
from tron.config.schema import ConfigNode, ConfigNodePool, ConfigState
from tron.config.schema import ConfigJob, ConfigAction, ConfigCleanupAction
from tron.config.schema import ConfigService
from tron.utils.dicts import FrozenDict
from tron.core.action import CLEANUP_ACTION_NAME


log = logging.getLogger(__name__)

def load_config(config):
    """Given a string or file object, load it with PyYAML and return an
    immutable, validated representation of the configuration it specifies.
    """
    # Load with YAML. safe_load() disables python classes
    return valid_config(yaml.safe_load(config))


class UniqueNameDict(dict):
    """A dict like object that throws a ConfigError if a key exists and a set
    is called to change the value of that key.
     *fmt_string* will be interpolated with (key,)
    """
    def __init__(self, fmt_string, **kwargs):
        super(dict, self).__init__(**kwargs)
        self.fmt_string = fmt_string

    def __setitem__(self, key, value):
        if key in self:
            raise ConfigError(self.fmt_string % key)
        super(UniqueNameDict, self).__setitem__(key, value)


<<<<<<< HEAD
=======
def type_converter(convert, error_fmt):
    def f(path, value, optional=False):
        """Convert *value* at config path *path* into something else via the
        *convert* function, raising ConfigError if *convert* raises a
        TypeError. *error_fmt* will be interpolated with (path, value).
        If optional is True, None values will be returned without converting.
        """
        if value is None and optional:
            return None
        try:
            return convert(value)
        except TypeError:
            raise ConfigError(error_fmt % (path, value))
    return f


>>>>>>> 2a29e197
def type_validator(validator, error_fmt):
    def f(path, value, optional=False):
        """If *validator* does not return True for *value*, raise ConfigError
        If optional is True, None values will be returned without validation.
        """
        if value is None and optional:
            return None
        if not validator(value):
            raise ConfigError(error_fmt % (path, value))
        return value
    return f


<<<<<<< HEAD
def valid_number(type_func, path, value, optional=False):
    if value is None and optional:
        return None
    try:
        value = type_func(value)
    except TypeError:
        name = type_func.__name__
        raise ConfigError('Value at %s is not an %s: %s' % (path, name, value))

    if value < 0:
        raise ConfigError('%s must be a positive int.' % path)

    return value

valid_int   = partial(valid_number, int)
valid_float = partial(valid_number, float)

MAX_IDENTIFIER_LENGTH       = 255
IDENTIFIER_RE               = re.compile(r'^[A-Za-z_]\w{0,254}$')
=======
valid_float = type_converter(float, 'Value at %s is not a number: %s')

valid_int   = type_converter(int,   'Value at %s is not an integer: %s')

MAX_IDENTIFIER_LENGTH       = 255
IDENTIFIER_RE               = re.compile(r'^[A-Za-z_][\w\-]{0,254}$')
>>>>>>> 2a29e197

valid_identifier = type_validator(
    lambda s: isinstance(s, basestring) and IDENTIFIER_RE.match(s),
    'Identifier at %s is not a valid identifier: %s')

valid_populated_list = type_validator(
    bool, 'Value at %s is not a list with items: %s')

valid_list = type_validator(
    lambda s: isinstance(s, list), 'Value at %s is not a list: %s')

<<<<<<< HEAD
valid_str  = type_validator(
    lambda s: isinstance(s, basestring), 'Value at %s is not a string: %s')
=======
valid_str   = type_validator(
    lambda s: isinstance(s, basestring),
    'Value at %s is not a string: %s')
>>>>>>> 2a29e197

valid_dict = type_validator(
    lambda s: isinstance(s, dict), 'Value at %s is not a dictionary: %s')

valid_bool = type_validator(
    lambda s: isinstance(s, bool), 'Value at %s is not a boolean: %s')


class Validator(object):
    """Base class for validating a collection and creating a mutable
    collection from the source.
    """
    config_class            = None
    defaults                = {}
    validators              = {}
    optional                = False

    def validate(self, in_dict):
        if self.optional and in_dict is None:
            return None

        if in_dict is None:
            raise ConfigError("A %s is required." % self.type_name)

        shortcut_value = self.do_shortcut(in_dict)
        if shortcut_value:
            return shortcut_value

        in_dict = self.cast(in_dict)
        self.validate_required_keys(in_dict)
        self.validate_extra_keys(in_dict)

        output_dict = self.build_dict(in_dict)
        self.set_defaults(output_dict)
        return self.config_class(**output_dict)

    __call__ = validate

    @property
    def type_name(self):
        """Return a string that represents the config_class being validated.
        This name is used for error messages, so we strip off the word
        Config so the name better matches what the user sees in the config.
        """
        return self.config_class.__name__.replace("Config", "")

    def do_shortcut(self, in_dict):
        """Override if your validator can skip most of the validation by
        checking this condition.  If this returns a truthy value, the
        validation will end immediately and return that value.
        """
        pass

    def cast(self, in_dict):
        """If your validator accepts input in different formations, override
        this method to cast your input into a common format.
        """
        return in_dict

    def validate_required_keys(self, in_dict):
        """Check that all required keys are present."""
        missing_keys = set(self.config_class.required_keys) - set(in_dict)
        if not missing_keys:
            return

        keys = self.config_class.required_keys + self.config_class.optional_keys
        missing_key_str = ', '.join(missing_keys)
        if 'name' in keys and 'name' in in_dict:
            msg  = "%s %s is missing options: %s"
            name = in_dict['name']
            raise ConfigError(msg % (self.type_name, name, missing_key_str))

        msg = "Nameless %s is missing options: %s"
        raise ConfigError(msg % (self.type_name, missing_key_str))

    def validate_extra_keys(self, in_dict):
        """Check that no unexpected keys are present."""
        conf_class      = self.config_class
        all_keys        = conf_class.required_keys + conf_class.optional_keys
        extra_keys      = set(in_dict) - set(all_keys)
        if not extra_keys:
            return

        msg             = "Unknown options in %s %s: %s"
        name            = in_dict.get('name', '')
        raise ConfigError(msg % (self.type_name, name, ', '.join(extra_keys)))

    def set_defaults(self, output_dict):
        """Set any default values for any optional values that were not
        specified.
        """
        for key, value in self.defaults.iteritems():
            if key not in output_dict:
                output_dict[key] = value

    def post_validation(self, valid_input):
        """Perform additional validation."""
        pass

    def build_dict(self, input):
        """Override this to validate each value in the input."""
        valid_input = {}
        for key, value in input.iteritems():
            if key in self.validators:
                valid_input[key] = self.validators[key](value)
            else:
                valid_input[key] = value
        self.post_validation(valid_input)
        return valid_input


class ValidatorWithNamedPath(Validator):
    """A validator that expects a name to use for validation failure messages
    and calls a post_validation() method after building the dict."""

    def post_validation(self, valid_input, path_name):
        pass

    def build_dict(self, input):
        path_name = '%s.%s' % (self.type_name, input.get('name'))
        valid_input = {}
        for key, value in input.iteritems():
            if key in self.validators:
                valid_input[key] = self.validators[key](path_name, value)
            else:
                valid_input[key] = value
        self.post_validation(valid_input, path_name)
        return valid_input


def valid_output_stream_dir(output_dir):
    """Returns a valid string for the output directory, or raises ConfigError
    if the output_dir is not valid.
    """
    output_dir = valid_str('output_stream_dir', output_dir, optional=True)
    if not output_dir:
        return

    if not os.path.isdir(output_dir):
        msg = "output_stream_dir '%s' is not a directory"
        raise ConfigError(msg % output_dir)

    if not os.access(output_dir, os.W_OK):
        raise ConfigError("output_stream_dir '%s' is not writable" % output_dir)

    return output_dir


def valid_command_context(context):
    # context can be any dict.
    return FrozenDict(**valid_dict('command_context', context or {}))


def valid_time_zone(tz):
    if tz is None:
        return None
    try:
        return pytz.timezone(valid_str('time_zone', tz))
    except pytz.exceptions.UnknownTimeZoneError:
        raise ConfigError('%s is not a valid time zone' % tz)


class ValidateSSHOptions(Validator):
    """Validate SSH options."""
    config_class =              ConfigSSHOptions
    optional =                  True
    defaults = {
        'agent':                False,
        'identities':           ()
    }
    validators = {
        'agent':                partial(valid_bool, 'ssh_options.agent'),
        'identities':           partial(valid_list, 'ssh_options.identities')
    }

valid_ssh_options = ValidateSSHOptions()


class ValidateNotificationOptions(Validator):
    """Validate notification options."""
    config_class =              NotificationOptions
    optional =                  True

valid_notification_options = ValidateNotificationOptions()


class ValidateNode(Validator):
    config_class =              ConfigNode
    validators = {
        'name':                 partial(valid_identifier, 'nodes'),
        'hostname':             partial(valid_str, 'nodes')
    }

    def do_shortcut(self, node):
        """Nodes can be specified with just a hostname string."""
        if isinstance(node, basestring):
            return ConfigNode(hostname=node, name=node)

    def set_defaults(self, output_dict):
        output_dict.setdefault('name', output_dict['hostname'])

valid_node = ValidateNode()


class ValidateNodePool(Validator):
    config_class =              ConfigNodePool
    validators = {
        'name':                 partial(valid_identifier, 'node_pools'),
        'nodes':                partial(valid_populated_list, 'node_pools')
    }

    def cast(self, node_pool):
        if isinstance(node_pool, list):
            node_pool = dict(nodes=node_pool)
        return node_pool

    def set_defaults(self, node_pool):
        node_pool.setdefault('name', '_'.join(node_pool['nodes']))

    def post_validation(self, node_pool):
        node_pool['nodes'] = [
            valid_identifier('node_pools', node) for node in node_pool['nodes']]

valid_node_pool = ValidateNodePool()


class ValidateAction(ValidatorWithNamedPath):
    """Validate an action."""
    config_class =              ConfigAction
    defaults = {
        'node':                 None
    }
    validators = {
        'name':                 valid_identifier,
        'command':              valid_str,
        'node':                 valid_identifier,
    }

    def post_validation(self, action, path_name):
        # check name
        if action['name'] == CLEANUP_ACTION_NAME:
            raise ConfigError("Bad action name at %s: %s" %
                              (path_name, action['name']))

        requires = []

        # accept a string, pointer, or list
        old_requires = action.get('requires', [])

        # string identifier
        if isinstance(old_requires, basestring):
            log.warn("Require without a list is deprecated. "
                "You should update requires for %s %s" %
                (path_name, action['name']))
            old_requires = [old_requires]

        # pointer
        if isinstance(old_requires, dict):
            old_requires = [old_requires['name']]

        old_requires = valid_list(path_name, old_requires)

        for r in old_requires:
            if not isinstance(r, basestring):
                # old style, alias
                r = r['name']

            requires.append(r)
            if r == CLEANUP_ACTION_NAME:
                raise ConfigError('Actions cannot depend on the cleanup action.'
                                  ' (%s)' % path_name)

        action['requires'] = tuple(requires)

valid_action = ValidateAction()


class ValidateCleanupAction(ValidatorWithNamedPath):
    config_class =              ConfigCleanupAction
    defaults = {
        'node':                 None,
        'name':                 CLEANUP_ACTION_NAME,
    }
    validators = {
        'name':                 valid_identifier,
        'command':              valid_str,
        'node':                 valid_identifier
    }

    def post_validation(self, action, path_name):
        expected_names = (None, CLEANUP_ACTION_NAME)
        if 'name' in action and action['name'] not in expected_names:
            msg = "Cleanup actions cannot have custom names (%s.%s)"
            raise ConfigError(msg % (path_name, action['name']))

        if 'requires' in action:
            msg = "Cleanup action %s can not have requires."
            raise ConfigError(msg % path_name)

        action['requires'] = tuple()

valid_cleanup_action = ValidateCleanupAction()


class ValidateJob(ValidatorWithNamedPath):
    """Validate jobs."""
    config_class =              ConfigJob
    defaults = {
        'run_limit':            50,
        'all_nodes':            False,
        'cleanup_action':       None,
        'enabled':              True,
        'queueing':             True
    }

    validators = {
        'name':                 valid_identifier,
        'schedule':             valid_schedule,
        'run_limit':            valid_int,
        'all_nodes':            valid_bool,
        'actions':              valid_populated_list,
        'cleanup_action':       lambda _, v: valid_cleanup_action(v),
        'node':                 valid_identifier,
        'queueing':             valid_bool,
        'enabled':              valid_bool,
    }

    def _validate_dependencies(self, job, actions,
        base_action, current_action=None, stack=None):
        """Check for circular or misspelled dependencies."""
        stack = stack or []
        current_action = current_action or base_action

        stack.append(current_action.name)
        for dep in current_action.requires:
            if dep == base_action.name and len(stack) > 0:
                raise ConfigError(
                    'Circular dependency in job.%s: %s' % (
                    job['name'], ' -> '.join(stack)))
            if dep not in actions:
                raise ConfigError(
                    'Action jobs.%s.%s has a dependency "%s"'
                    ' that is not in the same job!' %
                    (job['name'], current_action.name, dep))
            self._validate_dependencies(
                job, actions, base_action, actions[dep], stack)

        stack.pop()

    def post_validation(self, job, path):
        """Validate actions for the job."""
        actions = UniqueNameDict(
                'Action name %%s on job %s used twice' % job['name'])
        for action in job['actions'] or []:
            try:
                final_action = valid_action(action)
            except ConfigError, e:
                raise ConfigError("Invalid action config for %s: %s" % (path, e))

            if not (final_action.node or job['node']):
                msg = '%s has no node configured for %s'
                raise ConfigError(msg % (path, final_action.name))
            actions[final_action.name] = final_action

        for action in actions.values():
            self._validate_dependencies(job, actions, action)

        job['actions'] = FrozenDict(**actions)

valid_job = ValidateJob()


class ValidateService(ValidatorWithNamedPath):
    """Validate a services configuration."""
    config_class =              ConfigService
    defaults = {
        'count':                1,
        'restart_interval':     None
    }

    validators = {
        'name':                 valid_identifier,
        'pid_file':             valid_str,
        'command':              valid_str,
        'monitor_interval':     valid_float,
        'count':                valid_int,
        'node':                 valid_identifier,
<<<<<<< HEAD
        'restart_interval':     valid_float,
=======
        'restart_interval':     valid_int,
>>>>>>> 2a29e197
    }

valid_service = ValidateService()


class ValidateStatePersistence(ValidatorWithNamedPath):
    config_class                = ConfigState
    defaults = {
        'buffer_size':          1,
        'connection_details':   None,
    }

    validators = {
        'name':                 valid_str,
        'store_type':           valid_str,
        'connection_details':   valid_str,
        'buffer_size':          valid_int,
    }

    def post_validation(self, config, path_name):
        buffer_size = config.get('buffer_size')

        if buffer_size and buffer_size < 1:
            raise ConfigError("%s buffer_size must be >= 1." % path_name)

valid_state_persistence = ValidateStatePersistence()

DEFAULT_STATE_PERSISTENCE = ConfigState('tron_state', 'shelve', None, 1)


class ValidateConfig(Validator):
    """Given a parsed config file (should be only basic literals and
    containers), return an immutable, fully populated series of namedtuples and
    FrozenDicts with all defaults filled in, all valid values, and no unused
    values. Throws a ConfigError if any part of the input dict is invalid.
    """
    config_class =              TronConfig
    defaults = {
        'output_stream_dir':    None,
        'command_context':      None,
        'ssh_options':          valid_ssh_options({}),
        'notification_options': None,
        'time_zone':            None,
        'state_persistence':    DEFAULT_STATE_PERSISTENCE,
        'nodes':                (dict(name='localhost', hostname='localhost'),),
        'node_pools':           (),
        'jobs':                 (),
        'services':             (),
    }
    validators = {
        'output_stream_dir':    valid_output_stream_dir,
        'command_context':      valid_command_context,
        'ssh_options':          valid_ssh_options,
        'notification_options': valid_notification_options,
        'time_zone':            valid_time_zone,
        'state_persistence':    valid_state_persistence
    }
    optional = False

    def post_validation(self, config):
        """Validate jobs, nodes, and services."""

        node_names = UniqueNameDict('Node and NodePool names must be unique %s')
        job_service_names = UniqueNameDict(
                'Job and Service names must be unique %s')

        def parse_sub_config(cname, valid, name_dict):
            target_dict = UniqueNameDict(
                "%s name %%s used twice" % cname.replace('_', ' '))
            for item in config.get(cname) or []:
                final = valid(item)
                target_dict[final.name] = final
                name_dict[final.name] = True
            config[cname] = FrozenDict(**target_dict)

        parse_sub_config('nodes',       valid_node,         node_names)
        parse_sub_config('node_pools',  valid_node_pool,    node_names)
        parse_sub_config('jobs',        valid_job ,         job_service_names)
        parse_sub_config('services',    valid_service,      job_service_names)

        self.validate_node_names(config, node_names)
        self.validate_node_pool_nodes(config)

    def validate_node_names(self, config, node_names):
        """Validate that any node/node_pool name that were used are configured
        as nodes/node_pools.
        """
        actions = itertools.chain.from_iterable(
            job.actions.values()
            for job in config['jobs'].values())

        task_list = itertools.chain(
            config['jobs'].values(),
            config['services'].values(),
            actions)
        for task in task_list:
            if task.node and task.node not in node_names:
                raise ConfigError("Unknown node %s configured for %s %s" % (
                    task.node, task.__class__.__name__, task.name))

    def validate_node_pool_nodes(self, config):
        """Validate that each node in a node_pool is in fact a node, and not
        another pool.
        """
        for node_pool in config['node_pools'].itervalues():
            for node_name in node_pool.nodes:
                node = config['nodes'].get(node_name)
                if node:
                    continue
                msg = "NodePool %s contains another NodePool %s. "
                raise ConfigError(msg % (node_pool.name, node_name))

valid_config = ValidateConfig()<|MERGE_RESOLUTION|>--- conflicted
+++ resolved
@@ -56,25 +56,6 @@
         super(UniqueNameDict, self).__setitem__(key, value)
 
 
-<<<<<<< HEAD
-=======
-def type_converter(convert, error_fmt):
-    def f(path, value, optional=False):
-        """Convert *value* at config path *path* into something else via the
-        *convert* function, raising ConfigError if *convert* raises a
-        TypeError. *error_fmt* will be interpolated with (path, value).
-        If optional is True, None values will be returned without converting.
-        """
-        if value is None and optional:
-            return None
-        try:
-            return convert(value)
-        except TypeError:
-            raise ConfigError(error_fmt % (path, value))
-    return f
-
-
->>>>>>> 2a29e197
 def type_validator(validator, error_fmt):
     def f(path, value, optional=False):
         """If *validator* does not return True for *value*, raise ConfigError
@@ -88,7 +69,6 @@
     return f
 
 
-<<<<<<< HEAD
 def valid_number(type_func, path, value, optional=False):
     if value is None and optional:
         return None
@@ -107,15 +87,7 @@
 valid_float = partial(valid_number, float)
 
 MAX_IDENTIFIER_LENGTH       = 255
-IDENTIFIER_RE               = re.compile(r'^[A-Za-z_]\w{0,254}$')
-=======
-valid_float = type_converter(float, 'Value at %s is not a number: %s')
-
-valid_int   = type_converter(int,   'Value at %s is not an integer: %s')
-
-MAX_IDENTIFIER_LENGTH       = 255
 IDENTIFIER_RE               = re.compile(r'^[A-Za-z_][\w\-]{0,254}$')
->>>>>>> 2a29e197
 
 valid_identifier = type_validator(
     lambda s: isinstance(s, basestring) and IDENTIFIER_RE.match(s),
@@ -127,14 +99,8 @@
 valid_list = type_validator(
     lambda s: isinstance(s, list), 'Value at %s is not a list: %s')
 
-<<<<<<< HEAD
 valid_str  = type_validator(
     lambda s: isinstance(s, basestring), 'Value at %s is not a string: %s')
-=======
-valid_str   = type_validator(
-    lambda s: isinstance(s, basestring),
-    'Value at %s is not a string: %s')
->>>>>>> 2a29e197
 
 valid_dict = type_validator(
     lambda s: isinstance(s, dict), 'Value at %s is not a dictionary: %s')
@@ -522,11 +488,7 @@
         'monitor_interval':     valid_float,
         'count':                valid_int,
         'node':                 valid_identifier,
-<<<<<<< HEAD
         'restart_interval':     valid_float,
-=======
-        'restart_interval':     valid_int,
->>>>>>> 2a29e197
     }
 
 valid_service = ValidateService()
