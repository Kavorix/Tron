--- conflicted
+++ resolved
@@ -86,7 +86,6 @@
             print >> sys.stderr, self.sandbox.log_contents()
             raise
 
-<<<<<<< HEAD
         echo_action_run = self.sandbox.list_action_run(
             'echo_job', 2, 'echo_action')
         another_echo_action_run = self.sandbox.list_action_run(
@@ -99,14 +98,6 @@
                          'Today is %Y-%m-%d, which is the same as %Y-%m-%d')])
         assert_equal(self.sandbox.list_job_run('echo_job', 2)['state'],
                      'FAIL')
-=======
-        assert_equal(self.sandbox.list_action_run('echo_job', 2, 'echo_action')['state'], 'SUCC')
-        assert_equal(self.sandbox.list_action_run('echo_job', 2, 'echo_action')['stdout'], ['Echo!'])
-        assert_equal(self.sandbox.list_action_run('echo_job', 2, 'another_echo_action')['state'], 'FAIL')
-        assert_equal(self.sandbox.list_action_run('echo_job', 2, 'another_echo_action')['stdout'],
-                     [datetime.datetime.now().strftime('Today is %Y-%m-%d, which is the same as %Y-%m-%d')])
-        assert_equal(self.sandbox.list_job_run('echo_job', 2)['state'], 'FAIL')
->>>>>>> 0bad9c47
 
     def test_tronview_basic(self):
         self.sandbox.save_config(SINGLE_ECHO_CONFIG)
