import datetime
import os
import sys
from textwrap import dedent
import time

from testify import *

from test.sandbox import TronSandbox, TronSandboxException, wait_for_file_to_exist


BASIC_CONFIG = """
--- !TronConfiguration
nodes:
    - &local
        hostname: 'localhost'
"""

SINGLE_ECHO_CONFIG = BASIC_CONFIG + """
jobs:
    - &echo_job
        name: "echo_job"
        node: *local
        schedule: "interval 1 hour"
        actions:
            -
                name: "echo_action"
                command: "echo 'Echo!'" """

DOUBLE_ECHO_CONFIG = SINGLE_ECHO_CONFIG + """
            -
                name: "another_echo_action"
                command: "echo 'Today is %(shortdate)s, which is the same as %(year)s-%(month)s-%(day)s' && false" """

TOUCH_CLEANUP_FMT = """
        cleanup_action:
            command: "touch %s" """


class SandboxTestCase(TestCase):

    @setup
    def make_sandbox(self):
        self.sandbox = TronSandbox()

    @teardown
    def delete_sandbox(self):
        self.sandbox.delete()
        self.sandbox = None


class BasicTronTestCase(SandboxTestCase):

    def test_end_to_end_basic(self):
        # start with a basic configuration
        self.sandbox.save_config(SINGLE_ECHO_CONFIG)
        self.sandbox.start_trond()
        # make sure it got in
        assert_equal(self.sandbox.get_config(), SINGLE_ECHO_CONFIG)

        # reconfigure and confirm results
        canary = os.path.join(self.sandbox.tmp_dir, 'end_to_end_done')
        second_config = DOUBLE_ECHO_CONFIG + TOUCH_CLEANUP_FMT % canary
        self.sandbox.upload_config(second_config)
        assert_equal(self.sandbox.list_events()['data'][0]['name'], 'reconfig')
        assert_equal(self.sandbox.get_config(), second_config)
        assert_equal(self.sandbox.list_all(),
                     {'jobs': [{'status': 'ENABLED',
                                'href': '/jobs/echo_job',
                                'last_success': None,
                                'name': 'echo_job',
                                'scheduler': 'INTERVAL:1:00:00'}],
                      'status_href': '/status',
                      'jobs_href': '/jobs',
                      'config_href': '/config',
                      'services': [],
                      'services_href': '/services'})

        # run the job and check its output
        self.sandbox.ctl('start', 'echo_job')

        try:
            wait_for_file_to_exist(canary)
        except TronSandboxException:
            print >> sys.stderr, "trond appears to have crashed. Log:"
            print >> sys.stderr, self.sandbox.log_contents()
            raise

<<<<<<< HEAD
        assert_equal(self.sandbox.list_action_run('echo_job', 2, 'echo_action')['state'], 'SUCC')
        assert_equal(self.sandbox.list_action_run('echo_job', 2, 'echo_action')['stdout'], ['Echo!'])
        assert_equal(self.sandbox.list_action_run('echo_job', 2, 'another_echo_action')['state'], 'FAIL')
        assert_equal(self.sandbox.list_action_run('echo_job', 2, 'another_echo_action')['stdout'],
                     [datetime.datetime.now().strftime('Today is %Y-%m-%d, which is the same as %Y-%m-%d')])
        assert_equal(self.sandbox.list_job_run('echo_job', 2)['state'], 'FAIL')
=======
        echo_action_run = self.sandbox.list_action_run(
            'echo_job', 2, 'echo_action')
        another_echo_action_run = self.sandbox.list_action_run(
            'echo_job', 2, 'another_echo_action')
        assert_equal(echo_action_run['state'], 'SUCC')
        assert_equal(echo_action_run['stdout'], ['Echo!'])
        assert_equal(another_echo_action_run['state'], 'FAIL')
        assert_equal(another_echo_action_run['stdout'],
                     [datetime.datetime.now().strftime(
                         'Today is %Y-%m-%d, which is the same as %Y-%m-%d')])
        assert_equal(self.sandbox.list_job_run('echo_job', 2)['state'],
                     'FAIL')
>>>>>>> 609324b1

    def test_tronview_basic(self):
        self.sandbox.save_config(SINGLE_ECHO_CONFIG)
        self.sandbox.start_trond()

        assert_equal(self.sandbox.tronview()[0], """Services:
No services

Jobs:
Name     State      Scheduler            Last Success        
echo_job ENABLED    INTERVAL:1:00:00     None                
""")

    def test_tronctl_basic(self):
        canary = os.path.join(self.sandbox.tmp_dir, 'tronctl_basic_done')
        self.sandbox.save_config(SINGLE_ECHO_CONFIG + TOUCH_CLEANUP_FMT % canary)
        self.sandbox.start_trond()

        # run the job and check its output
        self.sandbox.tronctl(['start', 'echo_job'])
        wait_for_file_to_exist(canary)
        assert_equal(self.sandbox.list_action_run('echo_job', 1, 'echo_action')['state'], 'SUCC')
        assert_equal(self.sandbox.list_job_run('echo_job', 1)['state'], 'SUCC')

    def test_tronctl_service_zap(self):
        SERVICE_CONFIG = dedent("""
        --- !TronConfiguration
        ssh_options:
                agent: true
        nodes:
            - &local
                hostname: 'localhost'
        services:
            -
                name: "fake_service"
                node: *local
                count: 1
                pid_file: "%%(name)s-%%(instance_number)s.pid"
                command: "echo %(pid)s > %%(pid_file)s"
                monitor_interval: 0.1
        """ % {'pid': os.getpid()})

        self.sandbox.start_trond()
        self.sandbox.upload_config(SERVICE_CONFIG)
        time.sleep(1)

        self.sandbox.ctl('start', 'fake_service')
        self.sandbox.tronctl(['start', 'fake_service'])

        time.sleep(1)
        self.sandbox.tronctl(['zap', 'fake_service'])
        assert_equal('DOWN', self.sandbox.list_service('fake_service')['state'])


class SchedulerTestCase(SandboxTestCase):

    QUEUE_CONFIG = dedent("""
        --- !TronConfiguration
        ssh_options:
                agent: true
        nodes:
            - &local
                hostname: 'localhost'
        jobs:
            - &echo_job
                name: "delayed_echo_job"
                node: *local
                queueing: true
                schedule: "interval 1 second"
                actions:
                    -
                        name: "delayed_echo_action"
                        command: "sleep 2 && echo 'Echo'"
        """)

    def test_queue_on_overlap(self):
        os.path.join(self.sandbox.tmp_dir, 'delayed_echo_job')
        self.sandbox.save_config(SchedulerTestCase.QUEUE_CONFIG)
        self.sandbox.start_trond()
        time.sleep(4)
        self.sandbox.upload_config(SchedulerTestCase.QUEUE_CONFIG)

        runs = self.sandbox.list_job('delayed_echo_job')['runs']
        complete_runs = sum(1 for j in runs if j['end_time'])
        sum(1 for j in runs if not j['end_time'])

        assert_lte(complete_runs, 2)
        assert_gte(len(runs), 3)

        # at this point, up to 5 jobs have been queued up, but only
        # up to 2 should have output

        time.sleep(5)

        runs = self.sandbox.list_job('delayed_echo_job')['runs']
        sum(1 for j in runs if j['end_time'])
        sum(1 for j in runs if not j['end_time'])

        assert_lte(complete_runs, 4)
        assert_gte(len(runs), 8)

    def test_failure_on_multi_step_job_doesnt_wedge_tron(self):
        # WARNING: This test may be flaky.
        FAIL_CONFIG = dedent("""
            --- !TronConfiguration

            ssh_options: !SSHOptions
              agent: true

            nodes:
              - &local
                  hostname: 'localhost'
            jobs:
              - &random_job
                name: "random_failure_job"
                node: *local
                queueing: true
                schedule: "interval 1 seconds"
                actions:
                  - &fa
                    name: "fa"
                    command: "sleep 1.1; failplz"
                  - &sa
                    name: "sa"
                    command: "echo 'you will never see this'"
                    requires: [*fa]
        """)

        with open(self.sandbox.config_file, 'w') as f:
            f.write(FAIL_CONFIG)
        self.sandbox.start_trond()

        # Wait a little to give things time to explode
        time.sleep(1)
        jerb = self.sandbox.list_job('random_failure_job')
        while (len(jerb['runs']) < 3 or
               jerb['runs'][-1][u'state'] not in [u'FAIL', u'SUCC']):
            time.sleep(0.2)
            jerb = self.sandbox.list_job('random_failure_job')

        assert_equal(jerb['runs'][-1][u'state'], u'FAIL')
        assert_in(jerb['runs'][-2][u'state'], [u'FAIL', u'RUNN'])
        assert_equal(jerb['runs'][0][u'state'], u'SCHE')<|MERGE_RESOLUTION|>--- conflicted
+++ resolved
@@ -86,14 +86,6 @@
             print >> sys.stderr, self.sandbox.log_contents()
             raise
 
-<<<<<<< HEAD
-        assert_equal(self.sandbox.list_action_run('echo_job', 2, 'echo_action')['state'], 'SUCC')
-        assert_equal(self.sandbox.list_action_run('echo_job', 2, 'echo_action')['stdout'], ['Echo!'])
-        assert_equal(self.sandbox.list_action_run('echo_job', 2, 'another_echo_action')['state'], 'FAIL')
-        assert_equal(self.sandbox.list_action_run('echo_job', 2, 'another_echo_action')['stdout'],
-                     [datetime.datetime.now().strftime('Today is %Y-%m-%d, which is the same as %Y-%m-%d')])
-        assert_equal(self.sandbox.list_job_run('echo_job', 2)['state'], 'FAIL')
-=======
         echo_action_run = self.sandbox.list_action_run(
             'echo_job', 2, 'echo_action')
         another_echo_action_run = self.sandbox.list_action_run(
@@ -106,7 +98,6 @@
                          'Today is %Y-%m-%d, which is the same as %Y-%m-%d')])
         assert_equal(self.sandbox.list_job_run('echo_job', 2)['state'],
                      'FAIL')
->>>>>>> 609324b1
 
     def test_tronview_basic(self):
         self.sandbox.save_config(SINGLE_ECHO_CONFIG)
