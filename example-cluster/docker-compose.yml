version: "3"
services:
  # For debugging
  playground:
    build:
      context: ../
      dockerfile: yelp_package/trusty/Dockerfile
<<<<<<< HEAD
      # dockerfile: yelp_package/xenial/Dockerfile
=======
>>>>>>> c4ba4c03
    volumes:
      - ../:/work
      - ./:/nail/tron
    links:
      - batch1
      - batch2
  # For itests only, `pip install -e .` won't work
  master:
    build:
      context: .
      dockerfile: images/trusty
      # dockerfile: images/xenial
    links:
      - batch1
      - batch2
  batch1:
    build:
      context: images/batch
  batch2:
    build:
      context: images/batch<|MERGE_RESOLUTION|>--- conflicted
+++ resolved
@@ -5,10 +5,7 @@
     build:
       context: ../
       dockerfile: yelp_package/trusty/Dockerfile
-<<<<<<< HEAD
       # dockerfile: yelp_package/xenial/Dockerfile
-=======
->>>>>>> c4ba4c03
     volumes:
       - ../:/work
       - ./:/nail/tron
@@ -19,7 +16,7 @@
   master:
     build:
       context: .
-      dockerfile: images/trusty
+      dockerfile: ubuntu:trusty
       # dockerfile: images/xenial
     links:
       - batch1
