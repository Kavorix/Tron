<<<<<<< HEAD
#!/usr/bin/env bash

set -eu

if ! dpkg -l ssh >/dev/null 2>&1; then
  echo Installing SSH
  apt-get install -y ssh
  service ssh start
fi

if [ ! -f /root/.ssh/id_rsa ]; then
  echo Setting up SSH keys
  yes | ssh-keygen -q -N "" -f /root/.ssh/id_rsa >/dev/null
  cp /root/.ssh/id_rsa.pub /root/.ssh/authorized_keys
  eval $(ssh-agent)
fi

echo Installing packages
pip3.6 install -q -e .

echo Starting trond
=======
#/bin/sh
pip install -e .
eval $(ssh-agent) || true
export USER=root
>>>>>>> 73d32920
exec trond -l logging.conf --nodaemon --working-dir=/nail/tron -v<|MERGE_RESOLUTION|>--- conflicted
+++ resolved
@@ -1,4 +1,3 @@
-<<<<<<< HEAD
 #!/usr/bin/env bash
 
 set -eu
@@ -13,17 +12,11 @@
   echo Setting up SSH keys
   yes | ssh-keygen -q -N "" -f /root/.ssh/id_rsa >/dev/null
   cp /root/.ssh/id_rsa.pub /root/.ssh/authorized_keys
-  eval $(ssh-agent)
+  eval $(ssh-agent) || true
 fi
 
 echo Installing packages
 pip3.6 install -q -e .
 
 echo Starting trond
-=======
-#/bin/sh
-pip install -e .
-eval $(ssh-agent) || true
-export USER=root
->>>>>>> 73d32920
 exec trond -l logging.conf --nodaemon --working-dir=/nail/tron -v