<<<<<<< HEAD
#!/usr/bin/env bash

set -eu

if ! dpkg -l ssh >/dev/null 2>&1; then
  echo Installing SSH
  apt-get install -y ssh
  service ssh start
fi

if [ ! -f /root/.ssh/id_rsa ]; then
  echo Setting up SSH keys
  yes | ssh-keygen -q -N "" -f /root/.ssh/id_rsa >/dev/null
  cp /root/.ssh/id_rsa.pub /root/.ssh/authorized_keys
  eval $(ssh-agent) || true
fi

echo Installing packages
pip3.6 install -q -e .

echo Starting trond
=======
#/bin/sh
pip install -e .
eval $(ssh-agent) || true
export USER=root
/etc/init.d/ssh start &
rm -f /nail/tron/tron.pid
>>>>>>> bc714987
exec trond -l logging.conf --nodaemon --working-dir=/nail/tron -v<|MERGE_RESOLUTION|>--- conflicted
+++ resolved
@@ -1,31 +1,17 @@
-<<<<<<< HEAD
 #!/usr/bin/env bash
 
-set -eu
-
-if ! dpkg -l ssh >/dev/null 2>&1; then
-  echo Installing SSH
-  apt-get install -y ssh
+if ! which ssh; then
+  echo Setting up SSH
+  apt-get -qq -y install ssh
+  mkdir -p ~/.ssh
+  cp example-cluster/insecure_key ~/.ssh/id_rsa
+  cp example-cluster/insecure_key.pub ~/.ssh/aithorized_keys
+  chmod -R 0600 ~/.ssh
   service ssh start
 fi
 
-if [ ! -f /root/.ssh/id_rsa ]; then
-  echo Setting up SSH keys
-  yes | ssh-keygen -q -N "" -f /root/.ssh/id_rsa >/dev/null
-  cp /root/.ssh/id_rsa.pub /root/.ssh/authorized_keys
-  eval $(ssh-agent) || true
-fi
+echo Installing packages
+pip install -e .
 
-echo Installing packages
-pip3.6 install -q -e .
-
-echo Starting trond
-=======
-#/bin/sh
-pip install -e .
-eval $(ssh-agent) || true
-export USER=root
-/etc/init.d/ssh start &
-rm -f /nail/tron/tron.pid
->>>>>>> bc714987
+echo Starting Tron
 exec trond -l logging.conf --nodaemon --working-dir=/nail/tron -v