import datetime
import shutil
import tempfile

from testify import run, setup, TestCase, assert_equal, turtle, teardown
from testify.assertions import assert_raises, assert_in
<<<<<<< HEAD
from testify.test_case import class_setup, class_teardown, teardown
=======
from tests import testingutils
>>>>>>> 5f6132de
from tests.assertions import assert_length
from tests.mocks import MockNode
from tests.testingutils import Turtle

from tron import node
from tron.core import jobrun, actiongraph
from tron.core.actionrun import ActionCommand, ActionRunContext, ActionRun
from tron.core.actionrun import ActionRunCollection, ActionRunFactory
from tron.core.actionrun import InvalidStartStateError
from tron.serialize import filehandler
from tron.utils import timeutils

class ActionRunContextTestCase(testingutils.MockTimeTestCase):

    now = datetime.datetime.now()

    @setup
    def build_context(self):
        action_run = turtle.Turtle(
            node=turtle.Turtle(hostname="nodename"),
            job_run_time=self.now,
            job_run_id='job_run_id'
        )
        self.context = ActionRunContext(action_run)

    def test_runid(self):
        assert_equal(self.context.runid, 'job_run_id')

    def test_daynumber(self):
        daynum = self.now.toordinal()
        assert_equal(self.context['daynumber'], daynum)

    def test_node_hostname(self):
        assert_equal(self.context.node, 'nodename')


class ActionRunFactoryTestCase(TestCase):

    @setup
    def setup_action_runs(self):
        self.run_time = datetime.datetime(2012, 3, 14, 15, 9 ,26)
        actions = [Turtle(name='act1'), Turtle(name='act2')]
        self.action_graph = actiongraph.ActionGraph(
                actions, dict((a.name, a) for a in actions))

        anode = MockNode('anode')
        self.job_run = jobrun.JobRun('jobname', 7, self.run_time, anode,
                action_graph=self.action_graph)

        self.action_state_data = {
            'job_run_id':       'job_run_id',
            'action_name':      'act1',
            'state':            'succeeded',
            'run_time':         'the_run_time',
            'start_time':       None,
            'end_time':         None,
            'command':          'do action1',
            'node_name':        'anode'
        }

    def test_build_action_run_collection(self):
        collection = ActionRunFactory.build_action_run_collection(self.job_run)
        assert_equal(collection.action_graph, self.action_graph)
        assert_in('act1', collection.run_map)
        assert_in('act2', collection.run_map)
        assert_length(collection.run_map, 2)
        assert_equal(collection.run_map['act1'].action_name, 'act1')

    def test_action_run_collection_from_state(self):
        state_data = [self.action_state_data]
        cleanup_action_state_data = {
            'job_run_id':       'job_run_id',
            'action_name':      'cleanup',
            'state':            'succeeded',
            'run_time':         self.run_time,
            'start_time':       None,
            'end_time':         None,
            'command':          'do cleanup',
            'node_name':        'anode'
        }
        collection = ActionRunFactory.action_run_collection_from_state(
            self.job_run, state_data, cleanup_action_state_data)

        assert_equal(collection.action_graph, self.action_graph)
        assert_length(collection.run_map, 2)
        assert_equal(collection.run_map['act1'].action_name, 'act1')
        assert_equal(collection.run_map['cleanup'].action_name, 'cleanup')
        assert_equal(collection.run_map['act1'].job_run_time,
                self.action_state_data['run_time'])

    def test_build_run_for_action(self):
        action = Turtle(
            name='theaction', node_pool=None, is_cleanup=False, command="doit")
        action_run = ActionRunFactory.build_run_for_action(self.job_run, action)

        assert_equal(action_run.job_run_id, self.job_run.id)
        assert_equal(action_run.job_run_time, self.run_time)
        assert_equal(action_run.node, self.job_run.node)
        assert_equal(action_run.action_name, action.name)
        assert not action_run.is_cleanup
        assert_equal(action_run.command, action.command)

    def test_build_run_for_action_with_node(self):
        action = Turtle(name='theaction', is_cleanup=True, command="doit")
        action_run = ActionRunFactory.build_run_for_action(self.job_run, action)

        assert_equal(action_run.job_run_id, self.job_run.id)
        assert_equal(action_run.job_run_time, self.run_time)
        assert_equal(action_run.node, action.node_pool.next.returns[0])
        assert action_run.is_cleanup
        assert_equal(action_run.action_name, action.name)
        assert_equal(action_run.command, action.command)

    def test_action_run_from_state(self):
        state_data = self.action_state_data
        action_run = ActionRunFactory.action_run_from_state(
                self.job_run, state_data)

        assert_equal(action_run.job_run_id, state_data['job_run_id'])
        assert_equal(action_run.job_run_time, state_data['run_time'])
        assert not action_run.is_cleanup


class ActionRunTestCase(TestCase):

    @setup
    def setup_action_run(self):
        anode = turtle.Turtle()
        self.output_path = filehandler.OutputPath(tempfile.mkdtemp())
        self.command = "do command %(actionname)s"
        self.rendered_command = "do command action_name"
        self.action_run = ActionRun(
                "id",
                "action_name",
                anode,
                timeutils.current_time(),
                self.command,
                output_path=self.output_path)

    @teardown
    def teardown_action_run(self):
        shutil.rmtree(self.output_path.base, ignore_errors=True)

    def test_init_state(self):
        assert_equal(self.action_run.state, ActionRun.STATE_SCHEDULED)

    def test_start(self):
        self.action_run.machine.transition('ready')
        assert self.action_run.start()
        assert self.action_run.is_starting
        assert self.action_run.start_time

    def test_start_bad_state(self):
        self.action_run.fail()
        assert_raises(InvalidStartStateError, self.action_run.start)

    def test_start_invalid_command(self):
        self.action_run.bare_command = "%(notfound)s"
        self.action_run.machine.transition('ready')
        assert self.action_run.start()
        assert self.action_run.is_failed
        assert_equal(self.action_run.exit_status, -1)

    def test_start_node_error(self):
        def raise_error(c):
            raise node.Error("The error")
        self.action_run.node = turtle.Turtle(submit_command=raise_error)
        self.action_run.machine.transition('ready')
        assert self.action_run.start()
        assert_equal(self.action_run.exit_status, -2)
        assert self.action_run.is_failed

    def test_build_action_command(self):
        self.action_run.handler = handler = turtle.Turtle()
        action_command = self.action_run.build_action_command()
        assert_equal(action_command.id, self.action_run.id)
        assert_equal(action_command.command, self.action_run.rendered_command)
        action_command.started()
        assert_equal(handler.calls,
            [((action_command, action_command.RUNNING), {})])

    def test_handler_running(self):
        self.action_run.build_action_command()
        self.action_run.machine.transition('start')
        assert self.action_run.handler(
                self.action_run.action_command, ActionCommand.RUNNING)
        assert self.action_run.is_running

    def test_handler_failstart(self):
        self.action_run.build_action_command()
        assert self.action_run.handler(
                self.action_run.action_command, ActionCommand.FAILSTART)
        assert self.action_run.is_failed

    def test_handler_exiting_fail(self):
        self.action_run.build_action_command()
        self.action_run.action_command.exit_status = -1
        self.action_run.machine.transition('start')
        assert self.action_run.handler(
            self.action_run.action_command, ActionCommand.EXITING)
        assert self.action_run.is_failed
        assert_equal(self.action_run.exit_status, -1)

    def test_handler_exiting_success(self):
        self.action_run.build_action_command()
        self.action_run.action_command.exit_status = 0
        self.action_run.machine.transition('start')
        self.action_run.machine.transition('started')
        assert self.action_run.handler(
            self.action_run.action_command, ActionCommand.EXITING)
        assert self.action_run.is_succeeded
        assert_equal(self.action_run.exit_status, 0)

    def test_handler_exiting_failunknown(self):
        self.action_run.build_action_command()
        self.action_run.machine.transition('start')
        self.action_run.machine.transition('started')
        assert self.action_run.handler(
            self.action_run.action_command, ActionCommand.EXITING)
        assert self.action_run.is_unknown
        assert_equal(self.action_run.exit_status, None)

    def test_handler_unhandled(self):
        self.action_run.build_action_command()
        assert self.action_run.handler(
            self.action_run.action_command, ActionCommand.PENDING) is None
        assert self.action_run.is_scheduled

    def test_success(self):
        assert self.action_run.ready()
        self.action_run.machine.transition('start')
        self.action_run.machine.transition('started')

        assert self.action_run.is_running
        assert self.action_run.success()
        assert not self.action_run.is_running
        assert self.action_run.is_done
        assert self.action_run.end_time
        assert_equal(self.action_run.exit_status, 0)

    def test_success_bad_state(self):
        self.action_run.cancel()
        assert not self.action_run.success()

    def test_failure(self):
        self.action_run.fail(1)
        assert not self.action_run.is_running
        assert self.action_run.is_done
        assert self.action_run.end_time
        assert_equal(self.action_run.exit_status, 1)

    def test_failure_bad_state(self):
        self.action_run.fail(444)
        assert not self.action_run.fail(123)
        assert_equal(self.action_run.exit_status, 444)

    def test_skip(self):
        assert not self.action_run.is_running
        self.action_run.ready()
        assert self.action_run.start()

        assert self.action_run.fail(-1)
        assert self.action_run.skip()
        assert self.action_run.is_skipped

    def test_skip_bad_state(self):
        assert not self.action_run.skip()

    def test_state_data(self):
        state_data = self.action_run.state_data
        assert_equal(state_data['command'], self.action_run.bare_command)
        assert not self.action_run.rendered_command
        assert not state_data['rendered_command']

    def test_state_data_after_rendered(self):
        command = self.action_run.command
        state_data = self.action_run.state_data
        assert_equal(state_data['command'], command)
        assert_equal(state_data['rendered_command'], command)

    def test_render_command(self):
        self.action_run.context = {'stars': 'bright'}
        self.action_run.bare_command = "%(stars)s"
        assert_equal(self.action_run.render_command(), 'bright')

    def test_command_not_yet_rendered(self):
        assert_equal(self.action_run.command, self.rendered_command)

    def test_command_already_rendered(self):
        assert self.action_run.command
        self.action_run.bare_command = "new command"
        assert_equal(self.action_run.command, self.rendered_command)

    def test_command_failed_render(self):
        self.action_run.bare_command = "%(this_is_missing)s"
        assert_equal(self.action_run.command, ActionRun.FAILED_RENDER)

    def test_is_complete(self):
        self.action_run.machine.state = ActionRun.STATE_SUCCEEDED
        assert self.action_run.is_complete
        self.action_run.machine.state = ActionRun.STATE_SKIPPED
        assert self.action_run.is_complete
        self.action_run.machine.state = ActionRun.STATE_RUNNING
        assert not self.action_run.is_complete

    def test_is_broken(self):
        self.action_run.machine.state = ActionRun.STATE_UNKNOWN
        assert self.action_run.is_broken
        self.action_run.machine.state = ActionRun.STATE_FAILED
        assert self.action_run.is_broken
        self.action_run.machine.state = ActionRun.STATE_QUEUED
        assert not self.action_run.is_broken

    def test__getattr__(self):
        assert not self.action_run.is_succeeded
        assert not self.action_run.is_failed
        assert not self.action_run.is_queued
        assert self.action_run.is_scheduled
        assert self.action_run.cancel()
        assert self.action_run.is_cancelled

    def test__getattr__missing_attribute(self):
        assert_raises(AttributeError,
            self.action_run.__getattr__, 'is_not_a_real_state')


class ActionRunStateRestoreTestCase(testingutils.MockTimeTestCase):

    now = datetime.datetime(2012, 3, 14, 15, 19)

    @setup
    def setup_action_run(self):
        self.parent_context = {}
        self.output_path = ['one', 'two']
        self.state_data = {
            'job_run_id':       'theid',
            'action_name':      'theaction',
            'node_name':        'anode',
            'run_time':         'run_time',
            'command':          'do things',
            'start_time':       'start_time',
            'end_time':         'end_time',
            'state':            'succeeded'
        }
        self.run_node = Turtle()

    def test_from_state(self):
        state_data = self.state_data
        action_run = ActionRun.from_state(state_data, self.parent_context,
                list(self.output_path), self.run_node)

        for key, value in self.state_data.iteritems():
            if key in ['state', 'node_name']:
                continue
            if key == 'run_time':
                key = 'job_run_time'
            assert_equal(getattr(action_run, key), value)

        assert action_run.is_succeeded
        assert not action_run.is_cleanup
        assert_equal(action_run.output_path[:2], self.output_path)

    def test_from_state_running(self):
        self.state_data['state'] = 'running'
        action_run = ActionRun.from_state(self.state_data,
                self.parent_context, self.output_path, self.run_node)
        assert action_run.is_unknown
        assert_equal(action_run.exit_status, 0)
        assert_equal(action_run.end_time, self.now)

    def test_from_state_queued(self):
        self.state_data['state'] = 'queued'
        action_run = ActionRun.from_state(self.state_data, self.parent_context,
                self.output_path, self.run_node)
        assert action_run.is_failed
        assert_equal(action_run.end_time, self.now)

    def test_from_state_no_node_name(self):
        del self.state_data['node_name']
        action_run = ActionRun.from_state(self.state_data,
                self.parent_context, self.output_path, self.run_node)
        assert_equal(action_run.node, self.run_node)

    def test_from_state_with_node_exists(self):
        anode = turtle.Turtle(name="anode", hostname="box")
        node_store = node.NodePoolStore.get_instance()
        node_store.put(anode)

        action_run = ActionRun.from_state(self.state_data,
                self.parent_context, self.output_path, self.run_node)

        assert_equal(action_run.node, anode)
        node_store.clear()

    def test_from_state_before_rendered_command(self):
        self.state_data['command'] = 'do things %(actionname)s'
        self.state_data['rendered_command'] = None
        action_run = ActionRun.from_state(self.state_data,
                self.parent_context, self.output_path, self.run_node)
        assert_equal(action_run.bare_command, self.state_data['command'])
        assert not action_run.rendered_command

    def test_from_state_old_state(self):
        self.state_data['command'] = 'do things %(actionname)s'
        action_run = ActionRun.from_state(self.state_data,
                self.parent_context, self.output_path, self.run_node)
        assert_equal(action_run.bare_command, self.state_data['command'])
        assert not action_run.rendered_command

    def test_from_state_after_rendered_command(self):
        self.state_data['command'] = 'do things theaction'
        self.state_data['rendered_command'] = self.state_data['command']
        action_run = ActionRun.from_state(self.state_data,
                self.parent_context, self.output_path, self.run_node)
        assert_equal(action_run.bare_command, self.state_data['command'])
        assert_equal(action_run.rendered_command, self.state_data['command'])


class ActionRunCollectionTestCase(TestCase):

    def _build_run(self, name):
        anode = Turtle()
        return ActionRun("id", name, anode, timeutils.current_time(),
            self.command, output_path=self.output_path)

    @setup
    def setup_runs(self):
        action_names = ['action_name', 'second_name', 'cleanup']

        action_graph = [
            Turtle(name=name, required_actions=[])
            for name in action_names
        ]
        self.action_graph = actiongraph.ActionGraph(
            action_graph, dict((a.name, a) for a in action_graph))
        self.output_path = filehandler.OutputPath(tempfile.mkdtemp())
        self.command = "do command"
        self.action_runs = [self._build_run(name) for name in action_names]
        self.run_map = dict((a.action_name, a) for a in self.action_runs)
        self.run_map['cleanup'].is_cleanup = True
        self.collection = ActionRunCollection(self.action_graph, self.run_map)

    @teardown
    def teardown_action_run(self):
        shutil.rmtree(self.output_path.base, ignore_errors=True)

    def test__init__(self):
        assert_equal(self.collection.action_graph, self.action_graph)
        assert_equal(self.collection.run_map, self.run_map)
        assert self.collection.proxy_action_runs_with_cleanup

    def test_action_runs_for_actions(self):
        actions = [Turtle(name='action_name')]
        action_runs = self.collection.action_runs_for_actions(actions)
        assert_equal(list(action_runs), self.action_runs[:1])

    def test_get_action_runs_with_cleanup(self):
        runs = self.collection.get_action_runs_with_cleanup()
        assert_equal(set(runs), set(self.action_runs))

    def test_get_action_runs(self):
        runs = self.collection.get_action_runs()
        assert_equal(set(runs), set(self.action_runs[:2]))

    def test_cleanup_action_run(self):
        assert_equal(self.action_runs[2], self.collection.cleanup_action_run)

    def test_state_data(self):
        state_data = self.collection.state_data
        assert_length(state_data, len(self.action_runs[:2]))

    def test_cleanup_action_state_data(self):
        state_data = self.collection.cleanup_action_state_data
        assert_equal(state_data['action_name'], 'cleanup')

    def test_cleanup_action_state_data_no_cleanup_action(self):
        del self.collection.run_map['cleanup']
        assert not self.collection.cleanup_action_state_data

    def test_get_startable_action_runs(self):
        action_runs = self.collection.get_startable_action_runs()
        assert_equal(set(action_runs), set(self.action_runs[:2]))

    def test_get_startable_action_runs_none(self):
        self.collection.run_map.clear()
        action_runs = self.collection.get_startable_action_runs()
        assert_equal(set(action_runs), set())

    def test_has_startable_action_runs(self):
        assert self.collection.has_startable_action_runs

    def test_has_startable_action_runs_false(self):
        self.collection.run_map.clear()
        assert not self.collection.has_startable_action_runs

    def test_is_complete_false(self):
        assert not self.collection.is_complete

    def test_is_complete_true(self):
        for action_run in self.collection.action_runs_with_cleanup:
            action_run.machine.state = ActionRun.STATE_SKIPPED
        assert self.collection.is_complete

    def test_is_done_false(self):
        assert not self.collection.is_done

    def test_is_done_false_because_of_running(self):
        action_run = self.collection.run_map['action_name']
        action_run.machine.state = ActionRun.STATE_RUNNING
        assert not self.collection.is_done

    def test_is_done_true_because_blocked(self):
        graph = self.collection.action_graph.graph
        second_act = graph.pop(1)
        second_act.required_actions.append(graph[0])
        self.run_map['action_name'].machine.state = ActionRun.STATE_FAILED
        self.run_map['second_name'].machine.state = ActionRun.STATE_QUEUED
        assert self.collection.is_done
        # Also tests is_failed here
        assert self.collection.is_failed

    def test_is_done_true(self):
        for action_run in self.collection.action_runs_with_cleanup:
            action_run.machine.state = ActionRun.STATE_FAILED
        assert self.collection.is_done

    def test_is_failed_false_not_done(self):
        self.run_map['action_name'].machine.state = ActionRun.STATE_FAILED
        assert not self.collection.is_failed

    def test_is_failed_false_no_failed(self):
        for action_run in self.collection.action_runs_with_cleanup:
            action_run.machine.state = ActionRun.STATE_SUCCEEDED
        assert not self.collection.is_failed

    def test_is_failed_true(self):
        for action_run in self.collection.action_runs_with_cleanup:
            action_run.machine.state = ActionRun.STATE_FAILED
        assert self.collection.is_failed

    def test__getattr__(self):
        assert self.collection.is_scheduled
        assert not self.collection.is_cancelled
        assert not self.collection.is_running
        assert self.collection.ready()

    def test__str__(self):
        self.collection._is_run_blocked = lambda r: r.action_name != 'cleanup'
        expected = [
            "ActionRunCollection",
            "second_name(scheduled:blocked)",
            "action_name(scheduled:blocked)",
            "cleanup(scheduled)"
        ]
        for expectation in expected:
            assert_in(expectation, str(self.collection))


class ActionRunCollectionIsRunBlockedTestCase(TestCase):

    def _build_run(self, name):
        anode = Turtle()
        return ActionRun("id", name, anode, timeutils.current_time(),
            self.command, output_path=self.output_path)

    @setup
    def setup_collection(self):
        action_names = ['action_name', 'second_name', 'cleanup']

        action_graph = [
            Turtle(name=name, required_actions=[])
            for name in action_names
        ]
        self.second_act = second_act = action_graph.pop(1)
        second_act.required_actions.append(action_graph[0])
        action_map = dict((a.name, a) for a in action_graph)
        action_map['second_name'] = second_act
        self.action_graph = actiongraph.ActionGraph(action_graph, action_map)

        self.output_path = filehandler.OutputPath(tempfile.mkdtemp())
        self.command = "do command"
        self.action_runs = [self._build_run(name) for name in action_names]
        self.run_map = dict((a.action_name, a) for a in self.action_runs)
        self.run_map['cleanup'].is_cleanup = True
        self.collection = ActionRunCollection(self.action_graph, self.run_map)

    @teardown
    def teardown_action_run(self):
        shutil.rmtree(self.output_path.base, ignore_errors=True)

    def test_is_run_blocked_no_required_actions(self):
        assert not self.collection._is_run_blocked(self.run_map['action_name'])

    def test_is_run_blocked_completed_run(self):
        self.run_map['second_name'].machine.state = ActionRun.STATE_FAILED
        assert not self.collection._is_run_blocked(self.run_map['second_name'])

        self.run_map['second_name'].machine.state = ActionRun.STATE_RUNNING
        assert not self.collection._is_run_blocked(self.run_map['second_name'])

    def test_is_run_blocked_required_actions_completed(self):
        self.run_map['action_name'].machine.state = ActionRun.STATE_SKIPPED
        assert not self.collection._is_run_blocked(self.run_map['second_name'])

    def test_is_run_blocked_required_actions_blocked(self):
        third_act = Turtle(name='third_act', required_actions=[self.second_act])
        self.action_graph.action_map['third_act'] = third_act
        self.run_map['third_act'] = self._build_run('third_act')

        self.run_map['action_name'].machine.state = ActionRun.STATE_FAILED
        assert self.collection._is_run_blocked(self.run_map['third_act'])

    def test_is_run_blocked_required_actions_scheduled(self):
        self.run_map['action_name'].machine.state = ActionRun.STATE_SCHEDULED
        assert self.collection._is_run_blocked(self.run_map['second_name'])

    def test_is_run_blocked_required_actions_starting(self):
        self.run_map['action_name'].machine.state = ActionRun.STATE_STARTING
        assert self.collection._is_run_blocked(self.run_map['second_name'])

    def test_is_run_blocked_required_actions_queued(self):
        self.run_map['action_name'].machine.state = ActionRun.STATE_QUEUED
        assert self.collection._is_run_blocked(self.run_map['second_name'])

    def test_is_run_blocked_required_actions_failed(self):
        self.run_map['action_name'].machine.state = ActionRun.STATE_FAILED
        assert self.collection._is_run_blocked(self.run_map['second_name'])


if __name__ == "__main__":
    run()<|MERGE_RESOLUTION|>--- conflicted
+++ resolved
@@ -4,11 +4,7 @@
 
 from testify import run, setup, TestCase, assert_equal, turtle, teardown
 from testify.assertions import assert_raises, assert_in
-<<<<<<< HEAD
-from testify.test_case import class_setup, class_teardown, teardown
-=======
 from tests import testingutils
->>>>>>> 5f6132de
 from tests.assertions import assert_length
 from tests.mocks import MockNode
 from tests.testingutils import Turtle
