--- conflicted
+++ resolved
@@ -1,13 +1,8 @@
 """Some basic utilization of our testing utilities"""
 
-<<<<<<< HEAD
 from testify import TestCase, assert_equal, class_setup, setup
-from testify import class_teardown, teardown, suite
-from tron.utils import testingutils
-=======
-from testify import *
+from testify import class_teardown, teardown, suite, run
 from tests import testingutils
->>>>>>> af639db7
 from twisted.internet import reactor, defer
 
 class SimpleTestCase(TestCase):
