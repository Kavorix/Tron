--- conflicted
+++ resolved
@@ -117,11 +117,7 @@
     def test_config_post(self):
         name, data, hash = 'name', 'stuff', 'hash'
         self.client.config(name, config_data=data, config_hash=hash)
-<<<<<<< HEAD
-        expected_data = {'config': data, 'name': name, 'hash': hash}
-=======
         expected_data =  {'config': data, 'name': name, 'hash': hash, 'check': 0}
->>>>>>> 5a20380a
         self.client.request.assert_called_with('/api/config', expected_data)
 
     def test_config_get_default(self):
