--- conflicted
+++ resolved
@@ -1,10 +1,6 @@
-<<<<<<< HEAD
 from testify import TestCase, run, setup, assert_equal
-=======
-from testify import TestCase, run, setup, assert_equal, turtle
 from testify import setup_teardown
 from tron.commands import display
->>>>>>> 79237040
 
 from tron.commands.display import DisplayServices, DisplayJobRuns
 from tron.commands.display import DisplayActionRuns, DisplayJobs
@@ -75,44 +71,17 @@
             stderr=[]
         )
 
-<<<<<<< HEAD
-        Color.enabled = True
-
-    def test_format(self):
-        display = DisplayJobRuns()
-        out = display.format(self.data)
+
+    def test_format(self):
+        out = DisplayJobRuns().format(self.data)
         lines = out.split('\n')
         assert_equal(len(lines), 7)
 
-=======
-        self.options = turtle.Turtle(warn=False, num_displays=4)
-
-    def test_format(self):
-        out = DisplayJobRuns(options=self.options).format(self.data)
-        lines = out.split('\n')
-        assert_equal(len(lines), 7)
-
-    def test_format_with_warn(self):
-        self.options.warn = True
-        self.data = self.data[:1]
-        self.data[0]['runs'] = [self.action_run]
-
-        out = DisplayJobRuns(options=self.options).format(self.data)
-        lines = out.split('\n')
-        assert_equal(len(lines), 16)
-        assert lines[13].startswith('Actions:'), lines[13]
-
->>>>>>> 79237040
 
 class DisplayJobsTestCase(TestCase):
 
     @setup
     def setup_data(self):
-<<<<<<< HEAD
-        Color.enabled = True
-=======
-        self.options = turtle.Turtle(warn=False, num_displays=4)
->>>>>>> 79237040
         self.data = [
             dict(name='important_things', status='running',
                 scheduler='DailyJob', last_success='unknown'),
@@ -154,12 +123,7 @@
         ]
 
     def do_format(self):
-<<<<<<< HEAD
-        display = DisplayJobs().format(self.data)
-        out = display.format(self.data)
-=======
-        out = DisplayJobs(self.options).format(self.data)
->>>>>>> 79237040
+        out = DisplayJobs().format(self.data)
         lines = out.split('\n')
         return lines
 
@@ -172,16 +136,6 @@
 
     @setup
     def setup_data(self):
-<<<<<<< HEAD
-        Color.enabled = True
-=======
-        self.options = turtle.Turtle(
-            warn=False,
-            num_displays=6,
-            stdout=False,
-            stderr=False
-        )
->>>>>>> 79237040
         self.data = {
             'id': 'something.23',
             'state': 'UNKWN',
@@ -229,12 +183,7 @@
         }
 
     def format_lines(self):
-<<<<<<< HEAD
-        display = DisplayActionRuns()
-        out = display.format(self.data)
-=======
-        out = DisplayActionRuns(options=self.options).format(self.data)
->>>>>>> 79237040
+        out = DisplayActionRuns().format(self.data)
         return out.split('\n')
 
     def test_format(self):
