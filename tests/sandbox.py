import logging
import os
import shutil
import signal
import socket
from subprocess import Popen, PIPE, CalledProcessError
import sys
import tempfile
import time
import contextlib
import functools

from testify import TestCase, setup, teardown, turtle

from tron.commands import client


# Used for getting the locations of the executable
_test_folder, _ = os.path.split(__file__)
_repo_root, _   = os.path.split(_test_folder)

log = logging.getLogger(__name__)


def wait_on_sandbox(func, delay=0.1, max_wait=5.0):
    """Poll for func() to return True. Sleeps `delay` seconds between polls
    up to a max of `max_wait` seconds.
    """
    start_time = time.time()
    while time.time() - start_time < max_wait:
        time.sleep(delay)
        if func():
            return
    raise TronSandboxException("Failed %s" % func.__name__)


def handle_output(cmd, (stdout, stderr), returncode):
    """Log process output before it is parsed. Raise exception if exit code
    is nonzero.
    """
    if stdout:
        log.info("%s: %s", cmd, stdout)
    if stderr:
        log.warning("%s: %s", cmd, stderr)
    if returncode:
        raise CalledProcessError(returncode, cmd)


def find_unused_port():
    """Return a port number that is not in use."""
    sock = socket.socket(socket.AF_INET, socket.SOCK_STREAM)
    with contextlib.closing(sock) as sock:
        sock.bind(('localhost', 0))
        _, port = sock.getsockname()
    return port


class TronSandboxException(Exception):
    pass


class SandboxTestCase(TestCase):

    _suites = ['sandbox']

    @setup
    def make_sandbox(self):
        self.sandbox = TronSandbox()

    @teardown
    def delete_sandbox(self):
        self.sandbox.delete()
        self.sandbox = None


<<<<<<< HEAD
        self.tmp_dir = tempfile.mkdtemp(prefix='tron-')
        self.tron_bin = os.path.join(_repo_root, 'bin')
        self.tronctl_bin = os.path.join(self.tron_bin, 'tronctl')
        self.trond_bin = os.path.join(self.tron_bin, 'trond')
        self.tronfig_bin = os.path.join(self.tron_bin, 'tronfig')
        self.tronview_bin = os.path.join(self.tron_bin, 'tronview')
        self.log_file = 'tron.log'
        self.log_conf = 'tests/data/logging.conf'
        self.state_file = '/tmp/state_data.shelve'
=======
class ClientProxy(object):
    """Wrap calls to client and raise a TronSandboxException on connection
    failures.
    """
>>>>>>> 6c3df319

    def __init__(self, client, log_filename):
        self.client         = client
        self.log_filename   = log_filename

    def log_contents(self):
        """Return the contents of the log file."""
        with open(self.log_filename, 'r') as f:
            return f.read()

    def wrap(self, func, *args, **kwargs):
        try:
            return func(*args, **kwargs)
        except client.RequestError, e:
            log.warn("%r, Log:\n%s" % (e, self.log_contents()))
            return False

    def __getattr__(self, name):
        attr = getattr(self.client, name)
        if not callable(attr):
            return attr

        return functools.partial(self.wrap, attr)


class TronSandbox(object):
    """A sandbox for running trond and tron commands in subprocesses."""

    def __init__(self):
        """Set up a temp directory and store paths to relevant binaries"""
        self.verify_environment()
        self.tmp_dir        = tempfile.mkdtemp(prefix='tron-')
        cmd_path_func       = functools.partial(os.path.join, _repo_root, 'bin')
        cmds                = 'tronctl', 'trond', 'tronfig', 'tronview'
        self.commands       = dict((cmd, cmd_path_func(cmd)) for cmd in cmds)
        self.log_file       = self.abs_path('tron.log')
        self.log_conf       = self.abs_path('logging.conf')
        self.pid_file       = self.abs_path('tron.pid')
        self.config_file    = self.abs_path('tron_config.yaml')
        self.port           = find_unused_port()
        self.host           = 'localhost'
        self.api_uri        = 'http://%s:%s' % (self.host, self.port)
        client_config       = turtle.Turtle(server=self.api_uri,
                                warn=False, num_displays=100)
        cclient             = client.Client(client_config)
        self.client         = ClientProxy(cclient, self.log_file)
        self.setup_logging_conf()

    def abs_path(self, filename):
        """Return the absolute path for a file in the sandbox."""
        return os.path.join(self.tmp_dir, filename)

    def setup_logging_conf(self):
        config_template = os.path.join(_repo_root, 'tests/data/logging.conf')
        with open(config_template, 'r') as fh:
            config = fh.read()

        with open(self.log_conf, 'w') as fh:
            fh.write(config.format(self.log_file))

    def verify_environment(self):
        ssh_sock = 'SSH_AUTH_SOCK'
        msg = "Missing $%s in test environment."
        if not os.environ.get(ssh_sock):
            raise TronSandboxException(msg % ssh_sock)

        path = 'PYTHONPATH'
        if not os.environ.get(path):
            raise TronSandboxException(msg % path)

    def delete(self):
        """Delete the temp directory and shutdown trond."""
        if os.path.exists(self.pid_file):
            with open(self.pid_file, 'r') as f:
                os.kill(int(f.read()), signal.SIGKILL)
        shutil.rmtree(self.tmp_dir)
<<<<<<< HEAD
        os.unlink(self.log_file)
        try:
            os.unlink(self.state_file)
        except OSError:
            pass
        self.tmp_dir = None
        self.tron_bin = None
        self.tronctl_bin = None
        self.trond_bin = None
        self.tronfig_bin = None
        self.tronview_bin = None
        self.tron_server_uri = None
=======
>>>>>>> 6c3df319

    def save_config(self, config_text):
        """Save the initial tron configuration."""
        with open(self.config_file, 'w') as f:
            f.write(config_text)

    def run_command(self, command_name, args=None, stdin_lines=None):
        """Run the command by name and return (stdout, stderr)."""
        args        = args or []
        command     = [sys.executable, self.commands[command_name]] + args
        stdin       = PIPE if stdin_lines else None
        proc        = Popen(command, stdout=PIPE, stderr=PIPE, stdin=stdin)
        streams     = proc.communicate(stdin_lines)
        handle_output(command, streams, proc.returncode)
        return streams

    def tronctl(self, args=None):
        args = list(args) if args else []
        return self.run_command('tronctl', args + ['--server', self.api_uri])

    def tronview(self, args=None):
        args = list(args) if args else []
        args += ['--nocolor', '--server', self.api_uri]
        return self.run_command('tronview', args)

    def trond(self, args=None):
        args = list(args) if args else []
        args += ['--working-dir=%s' % self.tmp_dir,
                   '--pid-file=%s'  % self.pid_file,
                   '--port=%d'      % self.port,
                   '--host=%s'      % self.host,
                   '--config=%s'    % self.config_file,
                   '--log-conf=%s'  % self.log_conf]

        self.run_command('trond', args)
        wait_on_startup = lambda: bool(self.client.home())
        wait_on_sandbox(wait_on_startup)

    def tronfig(self, config_content):
        args = ['--server', self.api_uri, '-']
        return self.run_command('tronfig', args, stdin_lines=config_content)<|MERGE_RESOLUTION|>--- conflicted
+++ resolved
@@ -73,22 +73,10 @@
         self.sandbox = None
 
 
-<<<<<<< HEAD
-        self.tmp_dir = tempfile.mkdtemp(prefix='tron-')
-        self.tron_bin = os.path.join(_repo_root, 'bin')
-        self.tronctl_bin = os.path.join(self.tron_bin, 'tronctl')
-        self.trond_bin = os.path.join(self.tron_bin, 'trond')
-        self.tronfig_bin = os.path.join(self.tron_bin, 'tronfig')
-        self.tronview_bin = os.path.join(self.tron_bin, 'tronview')
-        self.log_file = 'tron.log'
-        self.log_conf = 'tests/data/logging.conf'
-        self.state_file = '/tmp/state_data.shelve'
-=======
 class ClientProxy(object):
     """Wrap calls to client and raise a TronSandboxException on connection
     failures.
     """
->>>>>>> 6c3df319
 
     def __init__(self, client, log_filename):
         self.client         = client
@@ -165,21 +153,6 @@
             with open(self.pid_file, 'r') as f:
                 os.kill(int(f.read()), signal.SIGKILL)
         shutil.rmtree(self.tmp_dir)
-<<<<<<< HEAD
-        os.unlink(self.log_file)
-        try:
-            os.unlink(self.state_file)
-        except OSError:
-            pass
-        self.tmp_dir = None
-        self.tron_bin = None
-        self.tronctl_bin = None
-        self.trond_bin = None
-        self.tronfig_bin = None
-        self.tronview_bin = None
-        self.tron_server_uri = None
-=======
->>>>>>> 6c3df319
 
     def save_config(self, config_text):
         """Save the initial tron configuration."""
