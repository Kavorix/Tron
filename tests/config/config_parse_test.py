from __future__ import absolute_import
from __future__ import unicode_literals

import datetime
import os
import shutil
import stat
import tempfile
import textwrap
<<<<<<< HEAD
from textwrap import dedent
=======
import getpass
>>>>>>> 5a20380a

import mock
import pytz
import yaml
from testify import assert_equal
from testify import assert_in
from testify import run
from testify import setup
from testify import teardown
from testify import TestCase

from tests.assertions import assert_raises
from tron.config import config_parse
from tron.config import config_utils
from tron.config import ConfigError
from tron.config import manager
from tron.config import schedule_parse
from tron.config import schema
from tron.config.config_parse import build_format_string_validator
from tron.config.config_parse import CLEANUP_ACTION_NAME
from tron.config.config_parse import valid_cleanup_action_name
from tron.config.config_parse import valid_config
from tron.config.config_parse import valid_job
from tron.config.config_parse import valid_node_pool
from tron.config.config_parse import valid_output_stream_dir
from tron.config.config_parse import validate_fragment
from tron.config.config_utils import NullConfigContext
from tron.config.schedule_parse import ConfigConstantScheduler
from tron.config.schedule_parse import ConfigIntervalScheduler
from tron.config.schema import MASTER_NAMESPACE
from tron.utils.dicts import FrozenDict


BASE_CONFIG = """
ssh_options:
    agent: false
    identities:
        - tests/test_id_rsa

nodes:
    - name: node0
      hostname: 'node0'
    - name: node1
      hostname: 'node1'

node_pools:
    - name: NodePool
      nodes: [node0, node1]
"""


def valid_config_from_yaml(config_content):
    return valid_config(manager.from_string(config_content))


class ConfigTestCase(TestCase):
    BASE_CONFIG = """
output_stream_dir: "/tmp"

time_zone: "EST"

ssh_options:
    agent: false
    identities:
        - tests/test_id_rsa

nodes:
    -   name: node0
        hostname: 'node0'
    -   name: node1
        hostname: 'node1'
node_pools:
    -   name: nodePool
        nodes: [node0, node1]
    """

    config = BASE_CONFIG + """

command_context:
    batch_dir: /tron/batch/test/foo
    python: /usr/bin/python

jobs:
    -
        name: "test_job0"
        node: node0
        schedule: "interval 20s"
        actions:
            -
                name: "action0_0"
                command: "test_command0.0"
        cleanup_action:
            command: "test_command0.1"

    -
        name: "test_job1"
        node: node0
        schedule: "daily 00:30:00 MWF"
        allow_overlap: True
        actions:
            -
                name: "action1_0"
                command: "test_command1.0"
            -
                name: "action1_1"
                command: "test_command1.1"
                requires: [action1_0]

    -
        name: "test_job2"
        node: node1
        schedule: "daily 16:30:00"
        actions:
            -
                name: "action2_0"
                command: "test_command2.0"

    -
        name: "test_job3"
        node: node1
        schedule: "constant"
        actions:
            -
                name: "action3_0"
                command: "test_command3.0"
            -
                name: "action3_1"
                command: "test_command3.1"
            -
                name: "action3_2"
                node: node0
                command: "test_command3.2"
                requires: [action3_0, action3_1]

    -
        name: "test_job4"
        node: nodePool
        all_nodes: True
        schedule: "daily"
        enabled: False
        actions:
            -
                name: "action4_0"
                command: "test_command4.0"

services:
    -
        name: "service0"
        node: nodePool
        command: "service_command0"
        count: 2
        pid_file: "/var/run/%(name)s-%(instance_number)s.pid"
        monitor_interval: 20
"""

    def test_attributes(self):
        expected = schema.TronConfig(
            action_runner=FrozenDict(),
            output_stream_dir='/tmp',
            command_context=FrozenDict({
                'python': '/usr/bin/python',
                'batch_dir': '/tron/batch/test/foo',
            }),
            ssh_options=schema.ConfigSSHOptions(
                agent=False,
                identities=('tests/test_id_rsa',),
                known_hosts_file=None,
                connect_timeout=30,
                idle_connection_timeout=3600,
                jitter_min_load=4,
                jitter_max_delay=20,
                jitter_load_factor=1,
            ),
            notification_options=None,
            time_zone=pytz.timezone("EST"),
            state_persistence=config_parse.DEFAULT_STATE_PERSISTENCE,
            nodes=FrozenDict({
<<<<<<< HEAD
                'node0': schema.ConfigNode(
                    name='node0',
                    username=os.environ['USER'], hostname='node0', port=22,
                ),
                'node1': schema.ConfigNode(
                    name='node1',
                    username=os.environ['USER'], hostname='node1', port=22,
                ),
=======
                'node0': schema.ConfigNode(name='node0',
                    username=getpass.getuser(), hostname='node0', port=22),
                'node1': schema.ConfigNode(name='node1',
                    username=getpass.getuser(), hostname='node1', port=22)
>>>>>>> 5a20380a
            }),
            node_pools=FrozenDict({
                'nodePool': schema.ConfigNodePool(
                    nodes=('node0', 'node1'),
                    name='nodePool',
                ),
            }),
            jobs=FrozenDict({
                'MASTER.test_job0': schema.ConfigJob(
                    name='MASTER.test_job0',
                    namespace='MASTER',
                    node='node0',
                    owner='',
                    summary='',
                    notes='',
                    monitoring={},
                    schedule=ConfigIntervalScheduler(
                        timedelta=datetime.timedelta(0, 20), jitter=None,
                    ),
                    actions=FrozenDict({
                        'action0_0': schema.ConfigAction(
                            name='action0_0',
                            command='test_command0.0',
                            requires=(),
                            node=None,
                        ),
                    }),
                    queueing=True,
                    run_limit=50,
                    all_nodes=False,
                    cleanup_action=schema.ConfigCleanupAction(
                        name='cleanup',
                        command='test_command0.1',
                        node=None,
                    ),
                    enabled=True,
                    max_runtime=None,
                    allow_overlap=False,
                ),
                'MASTER.test_job1': schema.ConfigJob(
                    name='MASTER.test_job1',
                    namespace='MASTER',
                    node='node0',
                    enabled=True,
                    owner='',
                    summary='',
                    notes='',
                    monitoring={},
                    schedule=schedule_parse.ConfigDailyScheduler(
                        days={1, 3, 5},
                        hour=0, minute=30, second=0,
                        original="00:30:00 MWF",
                        jitter=None,
                    ),
                    actions=FrozenDict({
                        'action1_1': schema.ConfigAction(
                            name='action1_1',
                            command='test_command1.1',
                            requires=('action1_0',),
                            node=None,
                        ),
                        'action1_0': schema.ConfigAction(
                            name='action1_0',
                            command='test_command1.0',
                            requires=(),
                            node=None,
                        ),
                    }),
                    queueing=True,
                    run_limit=50,
                    all_nodes=False,
                    cleanup_action=None,
                    max_runtime=None,
                    allow_overlap=True,
                ),
                'MASTER.test_job2': schema.ConfigJob(
                    name='MASTER.test_job2',
                    namespace='MASTER',
                    node='node1',
                    enabled=True,
                    owner='',
                    summary='',
                    notes='',
                    monitoring={},
                    schedule=schedule_parse.ConfigDailyScheduler(
                        days=set(),
                        hour=16, minute=30, second=0,
                        original="16:30:00 ",
                        jitter=None,
                    ),
                    actions=FrozenDict({
                        'action2_0': schema.ConfigAction(
                            name='action2_0',
                            command='test_command2.0',
                            requires=(),
                            node=None,
                        ),
                    }),
                    queueing=True,
                    run_limit=50,
                    all_nodes=False,
                    cleanup_action=None,
                    max_runtime=None,
                    allow_overlap=False,
                ),
                'MASTER.test_job3': schema.ConfigJob(
                    name='MASTER.test_job3',
                    namespace='MASTER',
                    node='node1',
                    schedule=ConfigConstantScheduler(),
                    enabled=True,
                    owner='',
                    summary='',
                    notes='',
                    monitoring={},
                    actions=FrozenDict({
                        'action3_1': schema.ConfigAction(
                            name='action3_1',
                            command='test_command3.1',
                            requires=(),
                            node=None,
                        ),
                        'action3_0': schema.ConfigAction(
                            name='action3_0',
                            command='test_command3.0',
                            requires=(),
                            node=None,
                        ),
                        'action3_2': schema.ConfigAction(
                            name='action3_2',
                            command='test_command3.2',
                            requires=('action3_0', 'action3_1'),
                            node='node0',
                        ),
                    }),
                    queueing=True,
                    run_limit=50,
                    all_nodes=False,
                    cleanup_action=None,
                    max_runtime=None,
                    allow_overlap=False,
                ),
                'MASTER.test_job4': schema.ConfigJob(
                    name='MASTER.test_job4',
                    namespace='MASTER',
                    node='nodePool',
                    owner='',
                    summary='',
                    notes='',
                    monitoring={},
                    schedule=schedule_parse.ConfigDailyScheduler(
                        days=set(),
                        hour=0, minute=0, second=0,
                        original='00:00:00 ',
                        jitter=None,
                    ),
                    actions=FrozenDict({
                        'action4_0': schema.ConfigAction(
                            name='action4_0',
                            command='test_command4.0',
                            requires=(),
                            node=None,
                        ),
                    }),
                    queueing=True,
                    run_limit=50,
                    all_nodes=True,
                    cleanup_action=None,
                    enabled=False,
                    max_runtime=None,
                    allow_overlap=False,
                ),
            }),
            services=FrozenDict(
                {
                    'MASTER.service0': schema.ConfigService(
                        name='MASTER.service0',
                        namespace='MASTER',
                        node='nodePool',
                        pid_file='/var/run/%(name)s-%(instance_number)s.pid',
                        command='service_command0',
                        monitor_interval=20,
                        monitor_retries=5,
                        restart_delay=None,
                        owner='',
                        summary='',
                        notes='',
                        count=2,
                    ),
                },
            ),
        )

        test_config = valid_config_from_yaml(self.config)
        assert_equal(test_config.command_context, expected.command_context)
        assert_equal(test_config.ssh_options, expected.ssh_options)
        assert_equal(
            test_config.notification_options,
            expected.notification_options,
        )
        assert_equal(test_config.time_zone, expected.time_zone)
        assert_equal(test_config.nodes, expected.nodes)
        assert_equal(test_config.node_pools, expected.node_pools)
        assert_equal(
            test_config.jobs['MASTER.test_job0'],
            expected.jobs['MASTER.test_job0'],
        )
        assert_equal(
            test_config.jobs['MASTER.test_job1'],
            expected.jobs['MASTER.test_job1'],
        )
        assert_equal(
            test_config.jobs['MASTER.test_job2'],
            expected.jobs['MASTER.test_job2'],
        )
        assert_equal(
            test_config.jobs['MASTER.test_job3'],
            expected.jobs['MASTER.test_job3'],
        )
        assert_equal(
            test_config.jobs['MASTER.test_job4'],
            expected.jobs['MASTER.test_job4'],
        )
        assert_equal(test_config.jobs, expected.jobs)
        assert_equal(test_config.services, expected.services)
        assert_equal(test_config, expected)
        assert_equal(test_config.jobs['MASTER.test_job4'].enabled, False)

    def test_empty_node_test(self):
        valid_config_from_yaml("""nodes:""")


class NamedConfigTestCase(TestCase):
    config = """
jobs:
    -
        name: "test_job0"
        node: node0
        schedule: "interval 20s"
        actions:
            -
                name: "action0_0"
                command: "test_command0.0"
        cleanup_action:
            command: "test_command0.1"

    -
        name: "test_job1"
        node: node0
        schedule: "daily 00:30:00 MWF"
        allow_overlap: True
        actions:
            -
                name: "action1_0"
                command: "test_command1.0 %(some_var)s"
            -
                name: "action1_1"
                command: "test_command1.1"
                requires: [action1_0]

    -
        name: "test_job2"
        node: node1
        schedule: "daily 16:30:00"
        owner: "bob@example.com"
        summary: "Flobbles the jibber service into submission"
        notes: |
          This is a multiple line notes section for
          giving information about this job.

          Second sentence.
        monitoring: {}
        actions:
            -
                name: "action2_0"
                command: "test_command2.0"

    -
        name: "test_job3"
        node: node1
        schedule: "constant"
        actions:
            -
                name: "action3_0"
                command: "test_command3.0"
            -
                name: "action3_1"
                command: "test_command3.1"
            -
                name: "action3_2"
                node: node0
                command: "test_command3.2"
                requires: [action3_0, action3_1]

    -
        name: "test_job4"
        node: NodePool
        all_nodes: True
        schedule: "daily"
        enabled: False
        actions:
            -
                name: "action4_0"
                command: "test_command4.0"

services:
    -
        name: "service0"
        node: NodePool
        command: "service_command0"
        count: 2
        pid_file: "/var/run/%(name)s-%(instance_number)s.pid"
        monitor_interval: 20
    -
        name: "service1"
        node: NodePool
        command: "service_command1"
        count: 20
        pid_file: "/var/run/%(name)s-%(instance_number)s.pid"
        monitor_interval: 40
        owner: "bob@example.com"
        summary: "Jibber service, handles dequeueing submitted flobbles"
        notes: |
          This is a multiple line notes section for
          giving information about this job.

          Second sentence.
"""

    def test_attributes(self):
        expected = schema.NamedTronConfig(
            jobs=FrozenDict({
                'test_job0': schema.ConfigJob(
                    name='test_job0',
                    namespace='test_namespace',
                    node='node0',
                    owner='',
                    summary='',
                    notes='',
                    monitoring={},
                    schedule=ConfigIntervalScheduler(
                        timedelta=datetime.timedelta(0, 20),
                        jitter=None,
                    ),
                    actions=FrozenDict({
                        'action0_0': schema.ConfigAction(
                            name='action0_0',
                            command='test_command0.0',
                            requires=(),
                            node=None,
                        ),
                    }),
                    queueing=True,
                    run_limit=50,
                    all_nodes=False,
                    cleanup_action=schema.ConfigCleanupAction(
                        name='cleanup',
                        command='test_command0.1',
                        node=None,
                    ),
                    enabled=True,
                    max_runtime=None,
                    allow_overlap=False,
                ),
                'test_job1': schema.ConfigJob(
                    name='test_job1',
                    namespace='test_namespace',
                    node='node0',
                    enabled=True,
                    owner='',
                    summary='',
                    notes='',
                    monitoring={},
                    schedule=schedule_parse.ConfigDailyScheduler(
                        days={1, 3, 5},
                        hour=0,
                        minute=30,
                        second=0,
                        original="00:30:00 MWF",
                        jitter=None,
                    ),
                    actions=FrozenDict({
                        'action1_1': schema.ConfigAction(
                            name='action1_1',
                            command='test_command1.1',
                            requires=('action1_0',),
                            node=None,
                        ),
                        'action1_0': schema.ConfigAction(
                            name='action1_0',
                            command='test_command1.0 %(some_var)s',
                            requires=(),
                            node=None,
                        ),
                    }),
                    queueing=True,
                    run_limit=50,
                    all_nodes=False,
                    cleanup_action=None,
                    max_runtime=None,
                    allow_overlap=True,
                ),
                'test_job2': schema.ConfigJob(
                    name='test_job2',
                    namespace='test_namespace',
                    node='node1',
                    enabled=True,
                    owner='bob@example.com',
                    summary='Flobbles the jibber service into submission',
                    notes='This is a multiple line notes section for\ngiving information about this job.\n\nSecond sentence.\n',
                    monitoring={},
                    schedule=schedule_parse.ConfigDailyScheduler(
                        days=set(),
                        hour=16,
                        minute=30,
                        second=0,
                        original="16:30:00 ",
                        jitter=None,
                    ),
                    actions=FrozenDict({
                        'action2_0': schema.ConfigAction(
                            name='action2_0',
                            command='test_command2.0',
                            requires=(),
                            node=None,
                        ),
                    }),
                    queueing=True,
                    run_limit=50,
                    all_nodes=False,
                    cleanup_action=None,
                    max_runtime=None,
                    allow_overlap=False,
                ),
                'test_job3': schema.ConfigJob(
                    name='test_job3',
                    namespace='test_namespace',
                    node='node1',
                    schedule=ConfigConstantScheduler(),
                    enabled=True,
                    owner='',
                    summary='',
                    notes='',
                    monitoring={},
                    actions=FrozenDict({
                        'action3_1': schema.ConfigAction(
                            name='action3_1',
                            command='test_command3.1',
                            requires=(),
                            node=None,
                        ),
                        'action3_0': schema.ConfigAction(
                            name='action3_0',
                            command='test_command3.0',
                            requires=(),
                            node=None,
                        ),
                        'action3_2': schema.ConfigAction(
                            name='action3_2',
                            command='test_command3.2',
                            requires=('action3_0', 'action3_1'),
                            node='node0',
                        ),
                    }),
                    queueing=True,
                    run_limit=50,
                    all_nodes=False,
                    cleanup_action=None,
                    max_runtime=None,
                    allow_overlap=False,
                ),
                'test_job4': schema.ConfigJob(
                    name='test_job4',
                    namespace='test_namespace',
                    node='NodePool',
                    owner='',
                    summary='',
                    notes='',
                    monitoring={},
                    schedule=schedule_parse.ConfigDailyScheduler(
                        days=set(),
                        hour=0, minute=0, second=0,
                        original="00:00:00 ",
                        jitter=None,
                    ),
                    actions=FrozenDict({
                        'action4_0': schema.ConfigAction(
                            name='action4_0',
                            command='test_command4.0',
                            requires=(),
                            node=None,
                        ),
                    }),
                    queueing=True,
                    run_limit=50,
                    all_nodes=True,
                    cleanup_action=None,
                    enabled=False,
                    max_runtime=None,
                    allow_overlap=False,
                ),
            }),
            services=FrozenDict(
                {
                    'service0': schema.ConfigService(
                        namespace='test_namespace',
                        name='service0',
                        node='NodePool',
                        owner='',
                        summary='',
                        notes='',
                        pid_file='/var/run/%(name)s-%(instance_number)s.pid',
                        command='service_command0',
                        monitor_interval=20,
                        monitor_retries=5,
                        restart_delay=None,
                        count=2,
                    ),
                    'service1': schema.ConfigService(
                        namespace='test_namespace',
                        name='service1',
                        node='NodePool',
                        owner='bob@example.com',
                        summary='Jibber service, handles dequeueing submitted flobbles',
                        notes='This is a multiple line notes section for\ngiving information about this job.\n\nSecond sentence.\n',
                        pid_file='/var/run/%(name)s-%(instance_number)s.pid',
                        command='service_command1',
                        monitor_interval=40.0,
                        monitor_retries=5,
                        restart_delay=None,
                        count=20,
                    ),
                },
            ),
        )

        test_config = validate_fragment(
            'test_namespace', yaml.load(self.config),
        )
        assert_equal(test_config.jobs['test_job0'], expected.jobs['test_job0'])
        assert_equal(test_config.jobs['test_job1'], expected.jobs['test_job1'])
        assert_equal(test_config.jobs['test_job2'], expected.jobs['test_job2'])
        assert_equal(test_config.jobs['test_job3'], expected.jobs['test_job3'])
        assert_equal(test_config.jobs['test_job4'], expected.jobs['test_job4'])
        assert_equal(
            test_config.services['service0'], expected.services['service0'],
        )
        assert_equal(
            test_config.services['service1'], expected.services['service1'],
        )
        assert_equal(test_config.jobs, expected.jobs)
        assert_equal(test_config.services, expected.services)
        assert_equal(test_config, expected)
        assert_equal(test_config.jobs['test_job4'].enabled, False)


class JobConfigTestCase(TestCase):

    def test_no_actions(self):
        test_config = BASE_CONFIG + """
jobs:
    -
        name: "test_job0"
        node: node0
        schedule: "interval 20s"
        """
        expected_message = "Job test_job0 is missing options: actions"
        exception = assert_raises(
            ConfigError, valid_config_from_yaml, test_config,
        )
        assert_in(expected_message, str(exception))

    def test_empty_actions(self):
        test_config = BASE_CONFIG + """
jobs:
    -
        name: "test_job0"
        node: node0
        schedule: "interval 20s"
        actions:
        """
        expected_message = "Value at config.jobs.Job.test_job0.actions"
        exception = assert_raises(
            ConfigError, valid_config_from_yaml, test_config,
        )
        assert_in(expected_message, str(exception))

    def test_dupe_names(self):
        test_config = BASE_CONFIG + """
jobs:
    -
        name: "test_job0"
        node: node0
        schedule: "interval 20s"
        actions:
            -
                name: "action0_0"
                command: "test_command0.0"
            -
                name: "action0_0"
                command: "test_command0.0"

        """
        expected = "Duplicate name action0_0 at config.jobs.Job.test_job0.actions"
        exception = assert_raises(
            ConfigError, valid_config_from_yaml, test_config,
        )
        assert_in(expected, str(exception))

    def test_bad_requires(self):
        test_config = BASE_CONFIG + """
jobs:
    -
        name: "test_job0"
        node: node0
        schedule: "interval 20s"
        actions:
            -
                name: "action0_0"
                command: "test_command0.0"
            -
                name: "action0_1"
                command: "test_command0.1"

    -
        name: "test_job1"
        node: node0
        schedule: "interval 20s"
        actions:
            -
                name: "action1_0"
                command: "test_command1.0"
                requires: [action0_0]

        """
        expected_message = (
            'jobs.MASTER.test_job1.action1_0 has a dependency '
            '"action0_0" that is not in the same job!'
        )
        exception = assert_raises(
            ConfigError, valid_config_from_yaml, test_config,
        )
        assert_in(expected_message, str(exception))

    def test_circular_dependency(self):
        test_config = BASE_CONFIG + """
jobs:
    -
        name: "test_job0"
        node: node0
        schedule: "interval 20s"
        actions:
            -
                name: "action0_0"
                command: "test_command0.0"
                requires: [action0_1]
            -
                name: "action0_1"
                command: "test_command0.1"
                requires: [action0_0]
        """
        expect = "Circular dependency in job.MASTER.test_job0: action0_0 -> action0_1"
        exception = assert_raises(
            ConfigError, valid_config_from_yaml, test_config,
        )
        assert_in(expect, exception)

    def test_config_cleanup_name_collision(self):
        test_config = BASE_CONFIG + """
jobs:
    -
        name: "test_job0"
        node: node0
        schedule: "interval 20s"
        actions:
            -
                name: "%s"
                command: "test_command0.0"

        """ % CLEANUP_ACTION_NAME
        expected_message = "config.jobs.Job.test_job0.actions.Action.cleanup.name"
        exception = assert_raises(
            ConfigError, valid_config_from_yaml, test_config,
        )
        assert_in(expected_message, str(exception))

    def test_config_cleanup_action_name(self):
        test_config = BASE_CONFIG + """
jobs:
    -
        name: "test_job0"
        node: node0
        schedule: "interval 20s"
        actions:
            -
                name: "action0_0"
                command: "test_command0.0"
        cleanup_action:
            name: "gerald"
            command: "test_command0.1"
        """
        expected_msg = "Cleanup actions cannot have custom names"
        exception = assert_raises(
            ConfigError, valid_config_from_yaml, test_config,
        )
        assert_in(expected_msg, str(exception))

    def test_config_cleanup_requires(self):
        test_config = BASE_CONFIG + """
jobs:
    -
        name: "test_job0"
        node: node0
        schedule: "interval 20s"
        actions:
            -
                name: "action0_0"
                command: "test_command0.0"
        cleanup_action:
            command: "test_command0.1"
            requires: [action0_0]
        """
        expected_msg = "Unknown keys in CleanupAction : requires"
        exception = assert_raises(
            ConfigError, valid_config_from_yaml, test_config,
        )
        assert_equal(expected_msg, str(exception))

    def test_job_in_services(self):
        test_config = BASE_CONFIG + """
services:
    -
        name: "test_job0"
        node: node0
        schedule: "interval 20s"
        actions:
            -
                name: "action0_0"
                command: "test_command0.0"
        cleanup_action:
            command: "test_command0.1"
"""
        expected_msg = "Service test_job0 is missing options:"
        exception = assert_raises(
            ConfigError, valid_config_from_yaml, test_config,
        )
        assert_in(expected_msg, str(exception))

    def test_overlap_job_service_names(self):
        tron_config = dict(
            nodes=['localhost'],
            jobs=[
                dict(
                    name="sameName",
                    node="localhost",
                    schedule="interval 20s",
                    actions=[dict(name="someAction", command="something")],
                ),
            ],
            services=[
                dict(
                    name="sameName",
                    node="localhost",
                    pid_file="file",
                    command="something",
                    monitor_interval=20,
                ),
            ],
        )
        expected_message = "Job and Service names must be unique MASTER.sameName"
        exception = assert_raises(ConfigError, valid_config, tron_config)
        assert_in(expected_message, str(exception))

    def test_validate_job_no_actions(self):
        job_config = dict(
            name="job_name",
            node="localhost",
            schedule="constant",
            actions=[],
        )
        config_context = config_utils.ConfigContext(
            'config', ['localhost'], None, None,
        )
        expected_msg = "Required non-empty list at config.Job.job_name.actions"
        exception = assert_raises(
            ConfigError, valid_job, job_config, config_context,
        )
        assert_in(expected_msg, str(exception))


class NodeConfigTestCase(TestCase):

    def test_validate_node_pool(self):
        config_node_pool = valid_node_pool(
            dict(name="theName", nodes=["node1", "node2"]),
        )
        assert_equal(config_node_pool.name, "theName")
        assert_equal(len(config_node_pool.nodes), 2)

    def test_overlap_node_and_node_pools(self):
        tron_config = dict(
            nodes=[
                dict(name="sameName", hostname="localhost"),
            ],
            node_pools=[
                dict(name="sameName", nodes=["sameNode"]),
            ],
        )
        expected_msg = "Node and NodePool names must be unique sameName"
        exception = assert_raises(ConfigError, valid_config, tron_config)
        assert_in(expected_msg, str(exception))

    def test_invalid_node_name(self):
        test_config = BASE_CONFIG + dedent("""
            jobs:
                -
                    name: "test_job0"
                    node: "some_unknown_node"
                    schedule: "interval 20s"
                    actions:
                        -
                            name: "action0_0"
                            command: "test_command0.0"
            """)
        expected_msg = "Unknown node name some_unknown_node at config.jobs.Job.test_job0.node"
        exception = assert_raises(
            ConfigError, valid_config_from_yaml, test_config,
        )
        assert_equal(expected_msg, str(exception))

    def test_invalid_nested_node_pools(self):
        test_config = dedent("""
            nodes:
                - name: node0
                  hostname: node0

            node_pools:
                - name: pool0
                  nodes: [node1]
                - name: pool1
                  nodes: [node0, pool0]
            jobs:
                - name: somejob
                  node: pool1
                  schedule: "interval 30s"
                  actions:
                    - name: first
                      command: "echo 1"
        """)
        expected_msg = "NodePool pool1 contains other NodePools: pool0"
        exception = assert_raises(
            ConfigError, valid_config_from_yaml, test_config,
        )
        assert_in(expected_msg, str(exception))

    def test_invalid_node_pool_config(self):
        test_config = dedent("""
            nodes:
                - name: node0
                  hostname: node0

            node_pools:
                - name: pool0
                  hostname: node1
                - name: pool1
                  nodes: [node0, pool0]
            jobs:
                - name: somejob
                  node: pool1
                  schedule: "interval 30s"
                  actions:
                    - name: first
                      command: "echo 1"
        """)
        expected_msg = "NodePool pool0 is missing options"
        exception = assert_raises(
            ConfigError, valid_config_from_yaml, test_config,
        )
        assert_in(expected_msg, str(exception))

    def test_invalid_named_update(self):
        test_config = """bozray:"""
        test_config = yaml.load(test_config)
        expected_message = "Unknown keys in NamedConfigFragment : bozray"
        exception = assert_raises(
            ConfigError, validate_fragment, 'foo', test_config,
        )
        assert_in(expected_message, str(exception))


class ValidateJobsAndServicesTestCase(TestCase):

    def test_valid_jobs_and_services_success(self):
        test_config = BASE_CONFIG + textwrap.dedent("""
            jobs:
                -
                    name: "test_job0"
                    node: node0
                    schedule: "interval 20s"
                    actions:
                        -
                            name: "action0_0"
                            command: "test_command0.0"
                    cleanup_action:
                        command: "test_command0.1"
            services:
                -
                    name: "test_service0"
                    node: node0
                    command: "service_command0"
                    count: 2
                    pid_file: "/var/run/%(name)s-%(instance_number)s.pid"
                    monitor_interval: 20
                    """)
        expected_jobs = {
            'MASTER.test_job0':
            schema.ConfigJob(
                name='MASTER.test_job0',
                namespace='MASTER',
                node='node0',
                owner='',
                summary='',
                notes='',
                monitoring={},
                schedule=ConfigIntervalScheduler(
                    timedelta=datetime.timedelta(0, 20), jitter=None,
                ),
                actions=FrozenDict({'action0_0':
                                    schema.ConfigAction(
                                        name='action0_0',
                                        command='test_command0.0',
                                        requires=(),
                                        node=None,
                                    )}),
                queueing=True,
                run_limit=50,
                all_nodes=False,
                cleanup_action=schema.ConfigCleanupAction(
                    command='test_command0.1',
                    name='cleanup',
                    node=None,
                ),
                enabled=True,
                allow_overlap=False,
                max_runtime=None,
            ),
        }

        expected_services = {
            'MASTER.test_service0':
            schema.ConfigService(
                name='MASTER.test_service0',
                namespace='MASTER',
                node='node0',
                owner='',
                summary='',
                notes='',
                pid_file='/var/run/%(name)s-%(instance_number)s.pid',
                command='service_command0',
                monitor_interval=20,
                monitor_retries=5,
                restart_delay=None,
                count=2,
            ),
        }

        config = manager.from_string(test_config)
        context = config_utils.ConfigContext(
            'config', ['node0'], None, MASTER_NAMESPACE,
        )
        config_parse.validate_jobs_and_services(config, context)
        assert_equal(expected_jobs, config['jobs'])
        assert_equal(expected_services, config['services'])


class ValidCleanupActionNameTestCase(TestCase):

    def test_valid_cleanup_action_name_pass(self):
        name = valid_cleanup_action_name(CLEANUP_ACTION_NAME, None)
        assert_equal(CLEANUP_ACTION_NAME, name)

    def test_valid_cleanup_action_name_fail(self):
        assert_raises(
            ConfigError,
            valid_cleanup_action_name, 'other', NullConfigContext,
        )


class ValidOutputStreamDirTestCase(TestCase):

    @setup
    def setup_dir(self):
        self.dir = tempfile.mkdtemp()

    @teardown
    def teardown_dir(self):
        shutil.rmtree(self.dir)

    def test_valid_dir(self):
        path = valid_output_stream_dir(self.dir, NullConfigContext)
        assert_equal(self.dir, path)

    def test_missing_dir(self):
        exception = assert_raises(
            ConfigError,
            valid_output_stream_dir, 'bogus-dir', NullConfigContext,
        )
        assert_in("is not a directory", str(exception))

    def test_no_ro_dir(self):
        os.chmod(self.dir, stat.S_IRUSR)
        exception = assert_raises(
            ConfigError,
            valid_output_stream_dir, self.dir, NullConfigContext,
        )
        assert_in("is not writable", str(exception))

    def test_missing_with_partial_context(self):
        dir = '/bogus/path/does/not/exist'
        context = config_utils.PartialConfigContext('path', 'MASTER')
        path = config_parse.valid_output_stream_dir(dir, context)
        assert_equal(path, dir)


class BuildFormatStringValidatorTestCase(TestCase):

    @setup
    def setup_keys(self):
        self.context = dict.fromkeys(['one', 'seven', 'stars'])
        self.validator = build_format_string_validator(self.context)

    def test_validator_passes(self):
        template = "The %(one)s thing I %(seven)s is %(stars)s"
        assert self.validator(template, NullConfigContext)

    def test_validator_error(self):
        template = "The %(one)s thing I %(seven)s is %(unknown)s"
        exception = assert_raises(
            ConfigError,
            self.validator, template, NullConfigContext,
        )
        assert_in("Unknown context variable 'unknown'", str(exception))

    def test_validator_passes_with_context(self):
        template = "The %(one)s thing I %(seven)s is %(mars)s"
        context = config_utils.ConfigContext(None, None, {'mars': 'ok'}, None)
        assert self.validator(template, context)


class ValidateConfigMappingTestCase(TestCase):

    config = BASE_CONFIG + textwrap.dedent(
        """
        command_context:
            some_var: "The string"
        """
    )

    def test_validate_config_mapping_missing_master(self):
        config_mapping = {'other': mock.Mock()}
        seq = config_parse.validate_config_mapping(config_mapping)
        exception = assert_raises(ConfigError, list, seq)
        assert_in('requires a MASTER namespace', str(exception))

    def test_validate_config_mapping(self):
        master_config = manager.from_string(self.config)
        other_config = manager.from_string(NamedConfigTestCase.config)
        config_mapping = {
            'other': other_config,
            MASTER_NAMESPACE: master_config,
        }
        result = list(config_parse.validate_config_mapping(config_mapping))
        assert_equal(len(result), 2)
        assert_equal(result[0][0], MASTER_NAMESPACE)
        assert_equal(result[1][0], 'other')


class ConfigContainerTestCase(TestCase):

    config = BASE_CONFIG + textwrap.dedent(
        """
        command_context:
            some_var: "The string"
        """
    )

    @setup
    def setup_container(self):
        other_config = yaml.load(NamedConfigTestCase.config)
        self.config_mapping = {
            MASTER_NAMESPACE: valid_config(yaml.load(self.config)),
            'other': validate_fragment('other', other_config),
        }
        self.container = config_parse.ConfigContainer(self.config_mapping)

    def test_create(self):
        config_mapping = {
            MASTER_NAMESPACE: yaml.load(self.config),
            'other': yaml.load(NamedConfigTestCase.config),
        }

        container = config_parse.ConfigContainer.create(config_mapping)
        assert_equal(set(container.configs.keys()), {'MASTER', 'other'})

    def test_create_missing_master(self):
        config_mapping = {'other': mock.Mock()}
        assert_raises(
            ConfigError,
            config_parse.ConfigContainer.create, config_mapping,
        )

    def test_get_job_and_service_names(self):
        job_names, service_names = self.container.get_job_and_service_names()
        expected = [
            'test_job1', 'test_job0',
            'test_job3', 'test_job2', 'test_job4',
        ]
        assert_equal(set(job_names), set(expected))
        assert_equal(set(service_names), {'service1', 'service0'})

    def test_get_jobs(self):
        expected = [
            'test_job1', 'test_job0',
            'test_job3', 'test_job2', 'test_job4',
        ]
        assert_equal(set(expected), set(self.container.get_jobs().keys()))

    def test_get_services(self):
        assert_equal(
            set(self.container.get_services().keys()),
            {'service1', 'service0'},
        )

    def test_get_node_names(self):
        node_names = self.container.get_node_names()
        expected = {'node0', 'node1', 'NodePool'}
        assert_equal(node_names, expected)


class ValidateServiceTestCase(TestCase):

    def test_cast_restart_interval_deprecation(self):
        config = {'restart_interval': 50.0}
        context = config_utils.NullConfigContext
        casted_config = config_parse.ValidateService().cast(config, context)
        expected = {
            'restart_delay': 50.0,
            'namespace': schema.MASTER_NAMESPACE,
        }
        assert_equal(casted_config, expected)


class ValidateSSHOptionsTestCase(TestCase):

    @setup
    def setup_context(self):
        self.context = config_utils.NullConfigContext
        self.config = {'agent': True, 'identities': []}

    @mock.patch.dict('tron.config.config_parse.os.environ')
    def test_post_validation_failed(self):
        if 'SSH_AUTH_SOCK' in os.environ:
            del os.environ['SSH_AUTH_SOCK']
        assert_raises(
            ConfigError, config_parse.valid_ssh_options.validate,
            self.config, self.context,
        )

    @mock.patch.dict('tron.config.config_parse.os.environ')
    def test_post_validation_success(self):
        os.environ['SSH_AUTH_SOCK'] = 'something'
        config = config_parse.valid_ssh_options.validate(
            self.config, self.context,
        )
        assert_equal(config.agent, True)


class ValidateIdentityFileTestCase(TestCase):

    @setup
    def setup_context(self):
        self.context = config_utils.NullConfigContext
        self.private_file = tempfile.NamedTemporaryFile()

    def test_valid_identity_file_missing_private_key(self):
        exception = assert_raises(
            ConfigError,
            config_parse.valid_identity_file, '/file/not/exist', self.context,
        )
        assert_in("Private key file", str(exception))

    def test_valid_identity_files_missing_public_key(self):
        filename = self.private_file.name
        exception = assert_raises(
            ConfigError,
            config_parse.valid_identity_file, filename, self.context,
        )
        assert_in("Public key file", str(exception))

    def test_valid_identity_files_valid(self):
        filename = self.private_file.name
        fh_private = open(filename + '.pub', 'w')
        try:
            config = config_parse.valid_identity_file(filename, self.context)
        finally:
            fh_private.close()
            os.unlink(fh_private.name)
        assert_equal(config, filename)

    def test_valid_identity_files_missing_with_partial_context(self):
        path = '/bogus/file/does/not/exist'
        context = config_utils.PartialConfigContext('path', 'MASTER')
        file_path = config_parse.valid_identity_file(path, context)
        assert_equal(path, file_path)


class ValidKnownHostsFileTestCase(TestCase):

    @setup
    def setup_context(self):
        self.context = config_utils.NullConfigContext
        self.known_hosts_file = tempfile.NamedTemporaryFile()

    def test_valid_known_hosts_file_exists(self):
        filename = config_parse.valid_known_hosts_file(
            self.known_hosts_file.name, self.context,
        )
        assert_equal(filename, self.known_hosts_file.name)

    def test_valid_known_hosts_file_missing(self):
        exception = assert_raises(
            ConfigError,
            config_parse.valid_known_hosts_file, '/bogus/path', self.context,
        )
        assert_in('Known hosts file /bogus/path', str(exception))

    def test_valid_known_hosts_file_missing_partial_context(self):
        context = config_utils.PartialConfigContext
        expected = '/bogus/does/not/exist'
        filename = config_parse.valid_known_hosts_file(
            expected, context,
        )
        assert_equal(filename, expected)


if __name__ == '__main__':
    run()<|MERGE_RESOLUTION|>--- conflicted
+++ resolved
@@ -7,11 +7,7 @@
 import stat
 import tempfile
 import textwrap
-<<<<<<< HEAD
-from textwrap import dedent
-=======
 import getpass
->>>>>>> 5a20380a
 
 import mock
 import pytz
@@ -189,7 +185,6 @@
             time_zone=pytz.timezone("EST"),
             state_persistence=config_parse.DEFAULT_STATE_PERSISTENCE,
             nodes=FrozenDict({
-<<<<<<< HEAD
                 'node0': schema.ConfigNode(
                     name='node0',
                     username=os.environ['USER'], hostname='node0', port=22,
@@ -198,12 +193,6 @@
                     name='node1',
                     username=os.environ['USER'], hostname='node1', port=22,
                 ),
-=======
-                'node0': schema.ConfigNode(name='node0',
-                    username=getpass.getuser(), hostname='node0', port=22),
-                'node1': schema.ConfigNode(name='node1',
-                    username=getpass.getuser(), hostname='node1', port=22)
->>>>>>> 5a20380a
             }),
             node_pools=FrozenDict({
                 'nodePool': schema.ConfigNodePool(
@@ -1017,7 +1006,7 @@
         assert_in(expected_msg, str(exception))
 
     def test_invalid_node_name(self):
-        test_config = BASE_CONFIG + dedent("""
+        test_config = BASE_CONFIG + textwrap.dedent("""
             jobs:
                 -
                     name: "test_job0"
@@ -1035,7 +1024,7 @@
         assert_equal(expected_msg, str(exception))
 
     def test_invalid_nested_node_pools(self):
-        test_config = dedent("""
+        test_config = textwrap.dedent("""
             nodes:
                 - name: node0
                   hostname: node0
@@ -1060,7 +1049,7 @@
         assert_in(expected_msg, str(exception))
 
     def test_invalid_node_pool_config(self):
-        test_config = dedent("""
+        test_config = textwrap.dedent("""
             nodes:
                 - name: node0
                   hostname: node0
