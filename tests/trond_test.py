import datetime
import os
from textwrap import dedent

from testify import assert_equal
from testify import assert_gt
from testify.assertions import assert_in
from tests import sandbox
from tests.assertions import assert_length


BASIC_CONFIG = """
ssh_options:
    agent: true

nodes:
  - name: local
    hostname: 'localhost'

state_persistence:
    name: "state_data.shelve"
    store_type: shelve

"""

SINGLE_ECHO_CONFIG = BASIC_CONFIG + """
jobs:
  - name: "echo_job"
    node: local
    schedule: "interval 1 hour"
    actions:
      - name: "echo_action"
        command: "echo 'Echo!'" """

DOUBLE_ECHO_CONFIG = SINGLE_ECHO_CONFIG + """
      - name: "another_echo_action"
        command: "echo 'Today is %(shortdate)s, which is the same
                    as %(year)s-%(month)s-%(day)s' && false" """

ALT_NAMESPACED_ECHO_CONFIG = """
jobs:
  - name: "echo_job"
    node: local
    schedule: "interval 1 hour"
    actions:
      - name: "echo_action"
        command: "echo 'Echo!'" """

TOUCH_CLEANUP_FMT = """
    cleanup_action:
      command: "echo 'at last'"
"""

def summarize_events(events):
    return [(event['entity'], event['name']) for event in events]


class TrondTestCase(sandbox.SandboxTestCase):

    def test_end_to_end_basic(self):
        client = self.sandbox.client
        # start with a basic configuration
        self.sandbox.save_config(SINGLE_ECHO_CONFIG)
        self.sandbox.trond()
        # make sure it got in
        assert_equal(client.config('MASTER')['config'], SINGLE_ECHO_CONFIG)

        # reconfigure and confirm results
        second_config = DOUBLE_ECHO_CONFIG + TOUCH_CLEANUP_FMT
        self.sandbox.tronfig(second_config)
        events = summarize_events(client.events())
        assert_in(('', 'restoring'), events)
        assert_in(('MASTER.echo_job.0', 'created'), events)
        assert_equal(client.config('MASTER')['config'], second_config)

        # reconfigure, by uploading a third configuration
        self.sandbox.tronfig(ALT_NAMESPACED_ECHO_CONFIG, name='ohce')
        self.sandbox.client.home()

        # run the job and check its output
        self.sandbox.tronctl(['start', 'MASTER.echo_job'])

        job_url = client.get_url('MASTER.echo_job')
        action_url = client.get_url('MASTER.echo_job.1.echo_action')
        another_action_url = client.get_url('MASTER.echo_job.1.another_echo_action')
        def wait_on_cleanup():
            return (len(client.job(job_url)['runs']) >= 2 and
                    client.action(action_url)['state'] == 'SUCC')
        sandbox.wait_on_sandbox(wait_on_cleanup)

        echo_action_run = client.action(action_url)
        other_act_run = client.action(another_action_url)
        assert_equal(echo_action_run['state'], 'SUCC')
        assert_equal(echo_action_run['stdout'], ['Echo!'])
        assert_equal(other_act_run['state'], 'FAIL')

        now = datetime.datetime.now()
        stdout = now.strftime('Today is %Y-%m-%d, which is the same as %Y-%m-%d')
        assert_equal(other_act_run['stdout'], [stdout])

        job_runs_url = client.get_url('MASTER.echo_job.1')
        assert_equal(client.job_runs(job_runs_url)['state'], 'FAIL')

    def test_tronview_basic(self):
        self.sandbox.save_config(SINGLE_ECHO_CONFIG)
        self.sandbox.trond()

        expected = """\nServices:\nNo Services\n\n\nJobs:
            Name       State       Scheduler           Last Success
            MASTER.echo_job   ENABLED     INTERVAL 1:00:00    None
            """

        def remove_line_space(s):
            return [l.replace(' ', '') for l in s.split('\n')]

        actual = self.sandbox.tronview()[0]
        assert_equal(remove_line_space(actual), remove_line_space(expected))

    def test_tronctl_basic(self):
        client = self.sandbox.client
        self.sandbox.save_config(SINGLE_ECHO_CONFIG + TOUCH_CLEANUP_FMT)
        self.sandbox.trond()
        self.sandbox.tronctl(['start', 'MASTER.echo_job'])

        cleanup_url = client.get_url('MASTER.echo_job.1.cleanup')
        def wait_on_cleanup():
            return client.action(cleanup_url)['state'] == 'SUCC'
        sandbox.wait_on_sandbox(wait_on_cleanup)

        action_run_url = client.get_url('MASTER.echo_job.1.echo_action')
        assert_equal(client.action(action_run_url)['state'], 'SUCC')
        job_run_url = client.get_url('MASTER.echo_job.1')
        assert_equal(client.job_runs(job_run_url)['state'], 'SUCC')

    def test_cleanup_on_failure(self):
        FAIL_CONFIG = BASIC_CONFIG + dedent("""
        jobs:
          - name: "failjob"
            node: local
            schedule: "constant"
            actions:
              - name: "failaction"
                command: "failplz"
        """) + TOUCH_CLEANUP_FMT

        client = self.sandbox.client
        self.sandbox.save_config(FAIL_CONFIG)
        self.sandbox.trond()

        action_run_url = client.get_url('MASTER.failjob.0.failaction')
        def wait_on_failaction():
            return client.action(action_run_url)['state'] == 'FAIL'
        sandbox.wait_on_sandbox(wait_on_failaction)

        action_run_url = client.get_url('MASTER.failjob.1.cleanup')
        def wait_on_cleanup():
            return client.action(action_run_url)['state'] == 'SUCC'
        sandbox.wait_on_sandbox(wait_on_cleanup)

        assert_gt(len(client.job(client.get_url('MASTER.failjob'))['runs']), 1)

    def test_skip_failed_actions(self):
        CONFIG = BASIC_CONFIG + dedent("""
        jobs:
          - name: "multi_step_job"
            node: local
            schedule: "constant"
            actions:
              - name: "broken"
                command: "failingcommand"
              - name: "works"
                command: "echo ok"
                requires: [broken]
        """)

        client = self.sandbox.client
        self.sandbox.save_config(CONFIG)
        self.sandbox.trond()
        action_run_url = client.get_url('MASTER.multi_step_job.0.broken')

        def build_wait_func(state):
            def wait_on_multi_step_job():
                return client.action(action_run_url)['state'] == state
            return wait_on_multi_step_job

        sandbox.wait_on_sandbox(build_wait_func('FAIL'))
        self.sandbox.tronctl(['skip', 'MASTER.multi_step_job.0.broken'])
        assert_equal(client.action(action_run_url)['state'], 'SKIP')

        sandbox.wait_on_sandbox(build_wait_func('SKIP'))
        action_run_url = client.get_url('MASTER.multi_step_job.0.works')
        assert_equal(client.action(action_run_url)['state'], 'SUCC')
        job_run_url = client.get_url('MASTER.multi_step_job.0')
        assert_equal(client.job_runs(job_run_url)['state'], 'SUCC')

    def test_failure_on_multi_step_job_doesnt_wedge_tron(self):
        FAIL_CONFIG = BASIC_CONFIG + dedent("""
            jobs:
                -   name: "random_failure_job"
                    node: local
                    queueing: true
                    schedule: "constant"
                    actions:
                        -   name: "fa"
                            command: "sleep 0.1; failplz"
                        -   name: "sa"
                            command: "echo 'you will never see this'"
                            requires: [fa]
        """)

        client = self.sandbox.client
        self.sandbox.save_config(FAIL_CONFIG)
        self.sandbox.trond()
        job_url = client.get_url('MASTER.random_failure_job')

        def wait_on_random_failure_job():
            return len(client.job(job_url)['runs']) >= 4
        sandbox.wait_on_sandbox(wait_on_random_failure_job)

        job_runs = client.job(job_url)['runs']
        assert_equal([run['state'] for run in job_runs[-3:]], ['FAIL'] * 3)

    def test_cancel_schedules_a_new_run(self):
        config = BASIC_CONFIG + dedent("""
            jobs:
                -   name: "a_job"
                    node: local
                    schedule: "daily 05:00:00"
                    actions:
                        -   name: "first_action"
                            command: "echo OK"
        """)

        client = self.sandbox.client
        self.sandbox.save_config(config)
        self.sandbox.trond()
        job_url = client.get_url('MASTER.a_job')

        self.sandbox.tronctl(['cancel', 'MASTER.a_job.0'])
        def wait_on_cancel():
            return len(client.job(job_url)['runs']) == 2
        sandbox.wait_on_sandbox(wait_on_cancel)

        job_runs = client.job(job_url)['runs']
        assert_length(job_runs, 2)
        run_states = [run['state'] for run in job_runs]
        assert_equal(run_states, ['SCHE', 'CANC'])

    def test_service_reconfigure(self):
        config_template = BASIC_CONFIG + dedent("""
            services:
                -   name: "a_service"
                    node: local
                    pid_file: "{wd}/%(name)s-%(instance_number)s.pid"
                    command: "{command}"
                    monitor_interval: {monitor_interval}
                    restart_interval: 2
        """)

        command = ("cd {path} && PYTHONPATH=. python "
                    "{path}/tests/mock_daemon.py %(pid_file)s")
        command = command.format(path=os.path.abspath('.'))
        config = config_template.format(
            command=command, monitor_interval=1, wd=self.sandbox.tmp_dir)
        client = self.sandbox.client
        self.sandbox.save_config(config)
        self.sandbox.trond()
        self.sandbox.tronctl(['start', 'MASTER.a_service'])
        service_url = client.get_url('MASTER.a_service')

        def wait_on_service_start():
            return client.service(service_url)['state'] == 'UP'
        sandbox.wait_on_sandbox(wait_on_service_start)

        new_config = config_template.format(
            command=command, monitor_interval=2, wd=self.sandbox.tmp_dir)
        self.sandbox.tronfig(new_config)

        self.sandbox.tronctl(['start', 'MASTER.a_service'])
        sandbox.wait_on_sandbox(wait_on_service_start)
        self.sandbox.tronctl(['stop', 'MASTER.a_service'])

        def wait_on_service_stop():
<<<<<<< HEAD
            return client.service(service_url)['state'] == 'DISABLED'
        sandbox.wait_on_sandbox(wait_on_service_stop)
=======
            return client.service(service_url)['state'] == 'DOWN'
        sandbox.wait_on_sandbox(wait_on_service_stop)

    def test_job_queueing_false_with_overlap(self):
        """Test that a job that has queueing false properly cancels an
        overlapping job run.
        """
        config = BASIC_CONFIG + dedent("""
            jobs:
                -   name: "cancel_overlap"
                    schedule: "interval 1s"
                    queueing: False
                    node: local
                    actions:
                        -   name: "do_something"
                            command: "sleep 3s"
                        -   name: "do_other"
                            command: "sleep 3s"
                    cleanup_action:
                        command: "echo done"
        """)
        client = self.sandbox.client
        self.sandbox.save_config(config)
        self.sandbox.trond()
        job_run = client.get_url('MASTER.cancel_overlap')
        job_run_url = client.get_url('MASTER.cancel_overlap.1')

        def wait_on_job_schedule():
            return len(client.job(job_run)['runs']) == 2
        sandbox.wait_on_sandbox(wait_on_job_schedule)

        def wait_on_job_cancel():
            return client.job(job_run_url)['state'] == 'CANC'
        sandbox.wait_on_sandbox(wait_on_job_cancel)

        action_run_states = [action_run['state'] for action_run in
                             client.job(job_run_url)['runs']]
        assert_equal(action_run_states, ['CANC'] * len(action_run_states))
>>>>>>> c359ed3a
<|MERGE_RESOLUTION|>--- conflicted
+++ resolved
@@ -281,11 +281,7 @@
         self.sandbox.tronctl(['stop', 'MASTER.a_service'])
 
         def wait_on_service_stop():
-<<<<<<< HEAD
             return client.service(service_url)['state'] == 'DISABLED'
-        sandbox.wait_on_sandbox(wait_on_service_stop)
-=======
-            return client.service(service_url)['state'] == 'DOWN'
         sandbox.wait_on_sandbox(wait_on_service_stop)
 
     def test_job_queueing_false_with_overlap(self):
@@ -322,5 +318,4 @@
 
         action_run_states = [action_run['state'] for action_run in
                              client.job(job_run_url)['runs']]
-        assert_equal(action_run_states, ['CANC'] * len(action_run_states))
->>>>>>> c359ed3a
+        assert_equal(action_run_states, ['CANC'] * len(action_run_states))