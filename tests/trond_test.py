--- conflicted
+++ resolved
@@ -68,13 +68,8 @@
         events = client.events()
         assert_equal(events[0]['name'], 'restoring')
         assert_equal(events[1]['name'], 'run_created')
-<<<<<<< HEAD
-        assert_equal(client.config(), RECONFIGURE_RESULT)
-
-=======
         assert_equal(client.config('MASTER'), second_config)
-        
->>>>>>> 527a3b73
+
         # reconfigure, by uploading a third configuration
         self.sandbox.tronfig(ALT_NAMESPACED_ECHO_CONFIG, name='ohce')
 
