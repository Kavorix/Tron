--- conflicted
+++ resolved
@@ -11,7 +11,6 @@
 from tron.core import service
 from tron.serialize.runstate import statemanager
 from tron.config import config_parse
-from tron.serialize.runstate import statemanager
 
 
 class MasterControlProgramTestCase(TestCase):
@@ -66,7 +65,8 @@
     def test_update_state_watcher_config_changed(self):
         self.mcp.state_watcher.update_from_config.return_value = True
         self.mcp.jobs = {'a': mock.Mock(), 'b': mock.Mock()}
-        self.mcp.services = {'c': mock.Mock(), 'd': mock.Mock()}
+        self.mcp.services = mock.create_autospec(service.ServiceCollection)
+        self.mcp.services.__iter__.return_value = {'c': mock.Mock(), 'd': mock.Mock()}
         state_config = mock.Mock()
         self.mcp.update_state_watcher_config(state_config)
         self.mcp.state_watcher.update_from_config.assert_called_with(state_config)
@@ -75,7 +75,7 @@
             [mock.call(j.job) for j in self.mcp.jobs.itervalues()])
         assert_equal(
             self.mcp.state_watcher.save_service.mock_calls,
-            [mock.call(s) for s in self.mcp.services.itervalues()])
+            [mock.call(s) for s in self.mcp.services])
 
     def test_update_state_watcher_config_no_change(self):
         self.mcp.state_watcher.update_from_config.return_value = False
@@ -95,7 +95,7 @@
                                     self.working_dir, self.config_path)
         self.mcp.jobs           = {'1': Turtle(), '2': Turtle()}
         self.mcp.services       = mock.create_autospec(service.ServiceCollection)
-        self.mcp.state_manager  = mock.create_autospec(statemanager.PersistentStateManager)
+        self.mcp.state_watcher  = mock.create_autospec(statemanager.StateChangeWatcher)
 
     @teardown
     def teardown_mcp(self):
@@ -103,44 +103,25 @@
         shutil.rmtree(self.working_dir)
 
     def test_restore_state(self):
-<<<<<<< HEAD
         service_state_data = {'3': 'things', '4': 'things'}
         job_state_data = {'1': 'things', '2': 'things'}
-        self.mcp.state_manager.restore.return_value = job_state_data, service_state_data
-=======
-        def restore(jobs, services):
-            state_data = {'1': 'things', '2': 'things'}
-            return state_data, state_data
-        self.mcp.state_watcher = Turtle(restore=restore)
->>>>>>> 201e447f
+        self.mcp.state_watcher.restore.return_value = job_state_data, service_state_data
         self.mcp.restore_state()
         for job in self.mcp.jobs.values():
             assert_call(job.restore_job_state, 0, 'things')
         self.mcp.services.restore_state.assert_called_with(service_state_data)
 
     def test_restore_state_no_state(self):
-<<<<<<< HEAD
         service_state_data = mock.Mock()
         job_state_data = {}
-        self.mcp.state_manager.restore.return_value = job_state_data, service_state_data
-=======
-        def restore(jobs, services):
-            return {}, {}
-        self.mcp.state_watcher = Turtle(restore=restore)
->>>>>>> 201e447f
+        self.mcp.state_watcher.restore.return_value = job_state_data, service_state_data
         self.mcp.restore_state()
         for job in self.mcp.jobs.values():
             assert_length(job.restore_job_state.calls, 0)
         self.mcp.services.restore_state.assert_called_with(service_state_data)
 
     def test_restore_state_partial(self):
-<<<<<<< HEAD
-        self.mcp.state_manager.restore.return_value = {'1': 'thing'}, {'2': 'thing'}
-=======
-        def restore(jobs, services):
-            return {'1': 'thing'}, {'2': 'thing'}
-        self.mcp.state_watcher = Turtle(restore=restore)
->>>>>>> 201e447f
+        self.mcp.state_watcher.restore.return_value = {'1': 'thing'}, {'2': 'thing'}
         self.mcp.restore_state()
 
         assert_call(self.mcp.jobs['1'].restore_job_state, 0, 'thing')
