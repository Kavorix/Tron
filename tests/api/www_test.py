--- conflicted
+++ resolved
@@ -336,12 +336,8 @@
         recorder.ok(ok_message)
         recorder.critical(critical_message)
         response = self.resource.render_GET(self.request())
-<<<<<<< HEAD
-        assert_equal([e['name'] for e in response['data']], ['what', 'oh'])
-=======
         names = [e['name'] for e in response['data']]
         assert_equal(names, [ok_message, critical_message])
->>>>>>> fa33b875
 
 
 class ConfigResourceTestCase(TestCase):
