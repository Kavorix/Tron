--- conflicted
+++ resolved
@@ -1,17 +1,13 @@
 """
 Test cases for the web services interface to tron
 """
-<<<<<<< HEAD
-from testify.test_case import teardown
-=======
 import mock
->>>>>>> 70342a66
 import twisted.web.resource
 import twisted.web.http
 import twisted.web.server
 
 from testify import TestCase, class_setup, assert_equal, run, setup
-from testify import class_teardown
+from testify import class_teardown, teardown
 from testify.assertions import assert_in
 from testify.utils import turtle
 from tests import mocks
