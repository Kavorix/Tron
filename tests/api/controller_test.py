--- conflicted
+++ resolved
@@ -1,15 +1,9 @@
 import mock
 
-<<<<<<< HEAD
-from testify import teardown, setup, TestCase, run, assert_equal, assert_raises
-from tests.assertions import assert_call
-from tests.testingutils import Turtle
-=======
 from testify import setup, TestCase, run, assert_equal
 from testify.assertions import assert_in
 from tests.testingutils import autospec_method
 from tron import mcp
->>>>>>> 527a3b73
 
 from tron.api.controller import JobController, ConfigController
 from tron.config import ConfigError, manager, config_parse
@@ -43,97 +37,6 @@
 
     @setup
     def setup_controller(self):
-<<<<<<< HEAD
-        self.filename = os.path.join(tempfile.gettempdir(), 'test_config')
-        self.controller = ConfigController(self.filename)
-
-    @teardown
-    def teardown_controller(self):
-        try:
-            os.unlink(self.filename)
-        except OSError:
-            pass
-
-    def test_read_config(self):
-        content = "12345"
-        with open(self.filename, 'w') as fh:
-            fh.write(content)
-
-        assert_equal(self.controller.read_config(), content)
-
-    def test_read_config_missing(self):
-        self.controller.filepath = '/bogggusssss'
-        assert not self.controller.read_config()
-
-    def test_rewrite_config(self):
-        assert self.controller.rewrite_config(self.TEST_CONFIG_UPDATE)
-        assert_equal(self.controller.read_config(), self.TEST_CONFIG_RESULT)
-
-    def test_rewrite_config_missing(self):
-        self.controller.filepath = '/bogggusssss'
-        assert not self.controller.rewrite_config(self.TEST_CONFIG_UPDATE)
-
-    def test_missing_job_node(self):
-        test_config = self.BASE_CONFIG + """
-jobs:
-    -
-        name: "test_job0"
-        node: bogussssss
-        schedule: "interval 20s"
-        actions:
-            -
-                name: "action0_0"
-                command: "test_command0.0"
-        cleanup_action:
-            command: "test_command0.1"
-            requires: [action0_0]
-        """
-        assert_raises(ConfigError, update_config, self.filename, test_config)
-
-    def test_missing_service_node(self):
-        test_config = self.BASE_CONFIG + """
-services:
-    -
-        name: "test_job0"
-        node: bogusssss
-        schedule: "interval 20s"
-        actions:
-            -
-                name: "action0_0"
-                command: "test_command0.0"
-        cleanup_action:
-            command: "test_command0.1"
-"""
-        assert_raises(ConfigError, update_config, self.filename, test_config)
-
-
-    def test_valid_original_config(self):
-        test_config = self.BASE_CONFIG + """
-jobs:
-    -
-        name: "test_job0"
-        node: node0
-        schedule: "interval 20s"
-        actions:
-        """
-        expected_result = {'MASTER':
-                           {'nodes':
-                            [{'hostname': 'localhost',
-                              'name': 'local'}],
-                            'config_name': 'MASTER',
-                            'jobs':
-                            [{'node': 'node0',
-                              'name': 'test_job0',
-                              'actions': None,
-                              'schedule': 'interval 20s'}],
-                            'ssh_options': {'agent': True},
-                            'state_persistence': {'store_type': 'shelve',
-                                                  'name': 'state_data.shelve'}}}
-        fd = open(self.filename,'w')
-        fd.write(test_config)
-        fd.close()
-        assert_equal(expected_result, _initialize_original_config(self.filename))
-=======
         self.mcp = mock.create_autospec(mcp.MasterControlProgram)
         self.manager = mock.create_autospec(manager.ConfigManager)
         self.mcp.get_config_manager.return_value = self.manager
@@ -212,7 +115,6 @@
         self.manager.write_config.assert_called_with(name, striped_content)
         assert not self.mcp.reconfigure.call_count
 
->>>>>>> 527a3b73
 
 if __name__ == "__main__":
     run()