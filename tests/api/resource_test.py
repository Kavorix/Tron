"""
Test cases for the web services interface to tron
"""
from __future__ import absolute_import
from __future__ import unicode_literals

from unittest.mock import MagicMock

import mock
import six
import twisted.web.http
import twisted.web.resource
import twisted.web.server
from testify import assert_equal
from testify import class_setup
from testify import run
from testify import setup
from testify import setup_teardown
from testify import TestCase
from twisted.web import http

from tests import mocks
from tests.assertions import assert_call
from tests.testingutils import autospec_method
<<<<<<< HEAD
from tests.testingutils import Turtle
=======
from tron import event
>>>>>>> 8c5cb2ae
from tron import mcp
from tron import node
from tron.api import controller
from tron.core import job
from tron.core import jobrun

with mock.patch(
    'tron.api.async_resource.AsyncResource.bounded',
    lambda fn: fn,
    autospec=None,
):
    with mock.patch(
        'tron.api.async_resource.AsyncResource.exclusive',
        lambda fn: fn,
        autospec=None,
    ):
        from tron.api import resource as www

REQUEST = twisted.web.server.Request(mock.Mock(), None)
REQUEST.childLink = lambda val: "/jobs/%s" % val


def build_request(**kwargs):
    args = {k.encode(): [v.encode()] for k, v in six.iteritems(kwargs)}
    return mock.create_autospec(twisted.web.server.Request, args=args)


class WWWTestCase(TestCase):
    """Patch www.response to not json encode."""

    @setup_teardown
    def mock_respond(self):
        with mock.patch(
            'tron.api.resource.respond',
            autospec=True,
        ) as self.respond:
            self.respond.side_effect = lambda _req, output, code=None: output
            yield

    @setup
    def setup_request(self):
        self.request = build_request()


class HandleCommandTestCase(TestCase):
    @setup_teardown
    def mock_respond(self):
        with mock.patch(
            'tron.api.resource.respond',
            autospec=True,
        ) as self.respond:
            yield

    def test_handle_command_unknown(self):
        command = 'the command'
        request = build_request(command=command)
        mock_controller, obj = mock.Mock(), mock.Mock()
        error = controller.UnknownCommandError("No")
        mock_controller.handle_command.side_effect = error
        response = www.handle_command(request, mock_controller, obj)
        mock_controller.handle_command.assert_called_with(command)
        assert_equal(response, self.respond.return_value)
        self.respond.assert_called_with(
            request,
            {'error': str(error)},
            code=http.NOT_IMPLEMENTED,
        )

    def test_handle_command(self):
        command = 'the command'
        request = build_request(command=command)
        mock_controller, obj = mock.Mock(), mock.Mock()
        response = www.handle_command(request, mock_controller, obj)
        mock_controller.handle_command.assert_called_with(command)
        assert_equal(response, self.respond.return_value)
        self.respond.assert_called_with(
            request,
            {'result': mock_controller.handle_command.return_value},
        )

    def test_handle_command_error(self):
        command = 'the command'
        request = build_request(command=command)
        mock_controller, obj = mock.Mock(), mock.Mock()
        error = Exception("uncaught exception")
        mock_controller.handle_command.side_effect = error
        response = www.handle_command(request, mock_controller, obj)
        mock_controller.handle_command.assert_called_with(command)
        assert_equal(response, self.respond.return_value)
        self.respond.assert_called_with(
            request,
            {'error': mock.ANY},
            code=http.INTERNAL_SERVER_ERROR,
        )


class ActionRunResourceTestCase(WWWTestCase):
    @setup
    def setup_resource(self):
        self.job_run = mock.MagicMock()
        self.action_run = mock.MagicMock(output_path=['one'])
        self.resource = www.ActionRunResource(self.action_run, self.job_run)

    def test_render_GET(self):
        request = build_request(num_lines="12")
        response = self.resource.render_GET(request)
        assert_equal(response['id'], self.action_run.id)


class JobrunResourceTestCase(WWWTestCase):
    @setup
    def setup_resource(self):
        self.job_run = mock.MagicMock()
        self.job_scheduler = mock.Mock()
        self.resource = www.JobRunResource(self.job_run, self.job_scheduler)

    def test_render_GET(self):
        response = self.resource.render_GET(self.request)
        assert_equal(response['id'], self.job_run.id)


class ApiRootResourceTestCase(WWWTestCase):
    @setup
    def build_resource(self):
        self.mcp = mock.create_autospec(mcp.MasterControlProgram)
        self.resource = www.ApiRootResource(self.mcp)

    def test__init__(self):
        expected_children = [
            b'jobs',
            b'config',
            b'status',
            b'',
        ]
        assert_equal(set(expected_children), set(self.resource.children))

    def test_render_GET(self):
        expected_keys = [
            'jobs',
            'namespaces',
        ]
        response = self.resource.render_GET(build_request())
        assert_equal(set(response.keys()), set(expected_keys))
        self.mcp.get_job_collection().get_jobs.assert_called_with()


class RootResourceTestCase(WWWTestCase):
    @setup
    def build_resource(self):
        self.web_path = '/bogus/path'
        self.mcp = mock.create_autospec(mcp.MasterControlProgram)
        self.resource = www.RootResource(self.mcp, self.web_path)

    def test_render_GET(self):
        request = build_request()
        response = self.resource.render_GET(request)
        assert_equal(response, 1)
        assert_equal(request.redirect.call_count, 1)
        request.finish.assert_called_with()

    def test_get_children(self):
        assert_equal(set(self.resource.children), {b'api', b'web', b''})


class ActionRunHistoryResourceTestCase(WWWTestCase):
    @setup
    def setup_resource(self):
        self.action_runs = [mock.MagicMock(), mock.MagicMock()]
        self.resource = www.ActionRunHistoryResource(self.action_runs)

    def test_render_GET(self):
        response = self.resource.render_GET(self.request)
        assert_equal(len(response), len(self.action_runs))


class JobCollectionResourceTestCase(WWWTestCase):
    @class_setup
    def build_resource(self):
        self.job = mock.Mock(
            repr_data=lambda: {'name': 'testname'},
            name="testname",
            last_success=None,
            runs=mock.Mock(),
            scheduler_str="testsched",
            node_pool=mocks.MockNodePool(),
        )
        self.job_collection = mock.create_autospec(job.JobCollection)
        self.resource = www.JobCollectionResource(self.job_collection)

    def test_render_GET(self):
        self.resource.get_data = MagicMock()
        result = self.resource.render_GET(REQUEST)
        assert_call(self.resource.get_data, 0, False, False, True, True)
        assert 'jobs' in result

    def test_getChild(self):
        child = self.resource.getChild(b"testname", mock.Mock())
        assert isinstance(child, www.JobResource)
        self.job_collection.get_by_name.assert_called_with("testname")

    def test_getChild_missing_job(self):
        self.job_collection.get_by_name.return_value = None
        child = self.resource.getChild(b"bar", mock.Mock())
        assert isinstance(child, twisted.web.resource.NoResource)


class JobResourceTestCase(WWWTestCase):
    @setup
    def setup_resource(self):
        self.job_scheduler = mock.create_autospec(job.JobScheduler)
        self.job_runs = mock.create_autospec(jobrun.JobRunCollection)
        self.job = mock.create_autospec(
            job.Job,
            runs=self.job_runs,
            all_nodes=False,
            allow_overlap=True,
            queueing=True,
            action_graph=mock.MagicMock(),
            scheduler=mock.Mock(),
            node_pool=mock.create_autospec(node.NodePool, ),
            max_runtime=mock.Mock(),
            expected_runtime=mock.MagicMock(),
        )
        self.job.get_name.return_value = 'foo'
        self.job_scheduler.get_job.return_value = self.job
        self.job_scheduler.get_job_runs.return_value = self.job_runs
        self.resource = www.JobResource(self.job_scheduler)

    def test_render_GET(self):
        result = self.resource.render_GET(self.request)
        assert_equal(result['name'], self.job_scheduler.get_job().get_name())

    def test_get_run_from_identifier_HEAD(self):
        job_run = self.resource.get_run_from_identifier('HEAD')
        self.job_scheduler.get_job_runs.assert_called_with()
        assert_equal(job_run, self.job_runs.get_newest.return_value)

    def test_get_run_from_identifier_number(self):
        job_run = self.resource.get_run_from_identifier('3')
        self.job_scheduler.get_job_runs.assert_called_with()
        assert_equal(job_run, self.job_runs.get_run_by_num.return_value)
        self.job_runs.get_run_by_num.assert_called_with(3)

    def test_get_run_from_identifier_state_name(self):
        job_run = self.resource.get_run_from_identifier('SUCC')
        assert_equal(
            job_run,
            self.job_runs.get_run_by_state_short_name.return_value,
        )
        self.job_runs.get_run_by_state_short_name.assert_called_with('SUCC')

    def test_get_run_from_identifier_negative_index(self):
        job_run = self.resource.get_run_from_identifier('-2')
        assert_equal(job_run, self.job_runs.get_run_by_index.return_value)
        self.job_runs.get_run_by_index.assert_called_with(-2)

    def test_getChild(self):
        autospec_method(self.resource.get_run_from_identifier)
        identifier = b'identifier'
        resource = self.resource.getChild(identifier, None)
        assert_equal(
            resource.job_run,
            self.resource.get_run_from_identifier.return_value,
        )

    def test_getChild_action_run_history(self):
        autospec_method(
            self.resource.get_run_from_identifier,
            return_value=None,
        )
        action_name = 'action_name'
        action_runs = [mock.Mock(), mock.Mock()]
        self.job.action_graph.names = [action_name]
        self.job.runs.get_action_runs.return_value = action_runs
        resource = self.resource.getChild(action_name, None)
        assert_equal(resource.__class__, www.ActionRunHistoryResource)
        assert_equal(resource.action_runs, action_runs)


class ConfigResourceTestCase(TestCase):
    @setup_teardown
    def setup_resource(self):
        self.mcp = mock.create_autospec(mcp.MasterControlProgram)
        self.resource = www.ConfigResource(self.mcp)
        self.controller = self.resource.controller = mock.create_autospec(
            controller.ConfigController,
        )
        with mock.patch(
            'tron.api.resource.respond',
            autospec=True,
        ) as self.respond:
            yield

    def test_render_GET(self):
        name = 'the_nane'
        request = build_request(name=name, no_header='1')
        self.resource.render_GET(request)
        self.controller.read_config.assert_called_with(name, add_header=False)
        self.respond.assert_called_with(
            request,
            self.resource.controller.read_config.return_value,
        )

    def test_render_POST_update(self):
        name, config, hash = 'the_name', 'config', 'hash'
        request = build_request(name=name, config=config, hash=hash)
        self.resource.render_POST(request)
        self.controller.update_config.assert_called_with(name, config, hash)
        response_content = {
            'status': 'Active',
            'error': self.controller.update_config.return_value,
        }
        self.respond.assert_called_with(request, response_content)

    def test_render_POST_delete(self):
        name, config, hash = 'the_name', '', ''
        request = build_request(name=name, config=config, hash=hash)
        self.resource.render_POST(request)
        self.controller.delete_config.assert_called_with(name, config, hash)
        response_content = {
            'status': 'Active',
            'error': self.controller.delete_config.return_value,
        }
        self.respond.assert_called_with(request, response_content)


if __name__ == '__main__':
    run()<|MERGE_RESOLUTION|>--- conflicted
+++ resolved
@@ -22,11 +22,6 @@
 from tests import mocks
 from tests.assertions import assert_call
 from tests.testingutils import autospec_method
-<<<<<<< HEAD
-from tests.testingutils import Turtle
-=======
-from tron import event
->>>>>>> 8c5cb2ae
 from tron import mcp
 from tron import node
 from tron.api import controller
