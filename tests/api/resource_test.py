--- conflicted
+++ resolved
@@ -11,11 +11,6 @@
 import twisted.web.server
 from twisted.web import http
 
-<<<<<<< HEAD
-=======
-from testifycompat import assert_equal
-from testifycompat import run
->>>>>>> bf4691bc
 from tests.assertions import assert_call
 from tests.testingutils import autospec_method
 from tron import mcp
@@ -48,21 +43,11 @@
 
 
 @pytest.fixture
-<<<<<<< HEAD
 def request():
     return build_request()
 
 
 @pytest.fixture
-def respond():
-    with mock.patch('tron.api.resource.respond', autospec=True) as resp:
-        resp.side_effect = lambda _req, output, code=None: output
-        yield resp
-
-
-class TestHandleCommand:
-    def test_handle_command_unknown(self, respond):
-=======
 def mock_respond():
     with mock.patch(
         'tron.api.resource.respond',
@@ -72,11 +57,6 @@
         yield mock_respond
 
 
-@pytest.fixture
-def request():
-    return build_request()
-
-
 @pytest.mark.usefixtures("mock_respond")
 class WWWTestCase:
     """Patch www.response to not json encode."""
@@ -92,114 +72,58 @@
         return mock_respond
 
     def test_handle_command_unknown(self, mock_respond):
->>>>>>> bf4691bc
         command = 'the command'
         request = build_request(command=command)
         mock_controller, obj = mock.Mock(), mock.Mock()
         error = controller.UnknownCommandError()
         mock_controller.handle_command.side_effect = error
-        response = www.handle_command(request, mock_controller, obj)
+        www.handle_command(request, mock_controller, obj)
         mock_controller.handle_command.assert_called_with(command)
-<<<<<<< HEAD
-        assert "Unknown command" in response['error']
-        respond.assert_called_with(
-=======
-        assert_equal(response, mock_respond.return_value)
         mock_respond.assert_called_with(
->>>>>>> bf4691bc
             request,
             {'error': f"Unknown command '{command}' for '{obj}'"},
             code=http.NOT_IMPLEMENTED
         )
 
-<<<<<<< HEAD
-    def test_handle_command(self, respond):
-=======
     def test_handle_command(self, mock_respond):
->>>>>>> bf4691bc
         command = 'the command'
         request = build_request(command=command)
         mock_controller, obj = mock.Mock(), mock.Mock()
-        response = www.handle_command(request, mock_controller, obj)
+        www.handle_command(request, mock_controller, obj)
         mock_controller.handle_command.assert_called_with(command)
-<<<<<<< HEAD
-        assert response['result'] == mock_controller.handle_command.return_value
-        respond.assert_called_with(
-=======
-        assert_equal(response, mock_respond.return_value)
         mock_respond.assert_called_with(
->>>>>>> bf4691bc
             request,
             {'result': mock_controller.handle_command.return_value},
         )
 
-<<<<<<< HEAD
-    def test_handle_command_error(self, respond):
-=======
     def test_handle_command_error(self, mock_respond):
->>>>>>> bf4691bc
         command = 'the command'
         request = build_request(command=command)
         mock_controller, obj = mock.Mock(), mock.Mock()
         error = Exception("uncaught exception")
         mock_controller.handle_command.side_effect = error
-        response = www.handle_command(request, mock_controller, obj)
+        www.handle_command(request, mock_controller, obj)
         mock_controller.handle_command.assert_called_with(command)
-<<<<<<< HEAD
-        assert "uncaught exception" in response['error']
-        respond.assert_called_with(
-=======
-        assert_equal(response, mock_respond.return_value)
         mock_respond.assert_called_with(
->>>>>>> bf4691bc
             request,
             {'error': mock.ANY},
             code=http.INTERNAL_SERVER_ERROR,
         )
 
 
-<<<<<<< HEAD
-@pytest.fixture
-def action_run_resource():
-    job_run = mock.MagicMock()
-    action_run = mock.MagicMock(output_path=['one'])
-    return www.ActionRunResource(action_run, job_run)
-
-=======
 class TestActionRunResource(WWWTestCase):
-
     @pytest.fixture(autouse=True)
     def setup_resource(self):
         self.job_run = mock.MagicMock()
         self.action_run = mock.MagicMock(output_path=['one'])
         self.resource = www.ActionRunResource(self.action_run, self.job_run)
->>>>>>> bf4691bc
-
-class TestActionRunResource:
-    def test_render_GET(self, action_run_resource, respond):
+
+    def test_render_GET(self, mock_respond):
         request = build_request(num_lines="12")
-        response = action_run_resource.render_GET(request)
-        assert response['id'] == action_run_resource.action_run.id
-
-
-@pytest.fixture
-def job_run_resource():
-    job_run = mock.MagicMock()
-    job_scheduler = mock.Mock()
-    return www.JobRunResource(job_run, job_scheduler)
-
-<<<<<<< HEAD
-
-class TestJobrunResource:
-    def test_render_GET(self, request, job_run_resource, respond):
-        response = job_run_resource.render_GET(request)
-        assert response['id'] == job_run_resource.job_run.id
-
-
-@pytest.fixture
-def api_root_resource():
-    return www.ApiRootResource(mock.create_autospec(mcp.MasterControlProgram))
-=======
+        response = self.resource.render_GET(request)
+        assert response['id'] == self.resource.action_run.id
+
+
 class TestJobrunResource(WWWTestCase):
 
     @pytest.fixture(autouse=True)
@@ -210,7 +134,7 @@
 
     def test_render_GET(self, request):
         response = self.resource.render_GET(request)
-        assert_equal(response['id'], self.job_run.id)
+        assert response['id'] == self.job_run.id
 
 
 class TestApiRootResource(WWWTestCase):
@@ -219,11 +143,8 @@
     def setup_resource(self):
         self.mcp = mock.create_autospec(mcp.MasterControlProgram)
         self.resource = www.ApiRootResource(self.mcp)
->>>>>>> bf4691bc
-
-
-class TestApiRootResource:
-    def test__init__(self, api_root_resource):
+
+    def test__init__(self):
         expected_children = [
             b'jobs',
             b'config',
@@ -232,35 +153,15 @@
             b'events',
             b'',
         ]
-        assert set(expected_children) == set(api_root_resource.children)
-
-<<<<<<< HEAD
-    def test_render_GET(self, request, api_root_resource, respond):
-        expected_keys = {'jobs', 'namespaces'}
-        response = api_root_resource.render_GET(request)
-        assert set(response.keys()) == expected_keys
-        api_root_resource._master_control.get_job_collection().get_jobs.assert_called_with()
-
-
-@pytest.fixture
-def root_resource():
-    return www.RootResource(
-        mock.create_autospec(mcp.MasterControlProgram), '/bogus/path')
-
-
-class TestRootResource:
-    def test_render_GET(self, request, root_resource, respond):
-        response = root_resource.render_GET(request)
-        assert response == 1
-        assert request.redirect.call_count == 1
-=======
+        assert set(expected_children) == set(self.resource.children)
+
     def test_render_GET(self):
         expected_keys = [
             'jobs',
             'namespaces',
         ]
         response = self.resource.render_GET(build_request())
-        assert_equal(set(response.keys()), set(expected_keys))
+        assert set(response.keys()) == set(expected_keys)
         self.mcp.get_job_collection().get_jobs.assert_called_with()
 
 
@@ -275,22 +176,14 @@
     def test_render_GET(self):
         request = build_request()
         response = self.resource.render_GET(request)
-        assert_equal(response, 1)
-        assert_equal(request.redirect.call_count, 1)
->>>>>>> bf4691bc
+        assert response == 1
+        assert request.redirect.call_count == 1
         request.finish.assert_called_with()
 
-    def test_get_children(self, root_resource):
-        assert set(root_resource.children) == {b'api', b'web', b''}
-
-
-<<<<<<< HEAD
-@pytest.fixture
-def action_run_history_resource():
-    action_runs = [mock.MagicMock(), mock.MagicMock()]
-    return www.ActionRunHistoryResource(action_runs)
-
-=======
+    def test_get_children(self):
+        assert set(self.resource.children) == {b'api', b'web', b''}
+
+
 class TestActionRunHistoryResource(WWWTestCase):
 
     @pytest.fixture(autouse=True)
@@ -300,107 +193,16 @@
 
     def test_render_GET(self, request):
         response = self.resource.render_GET(request)
-        assert_equal(len(response), len(self.action_runs))
->>>>>>> bf4691bc
-
-class TestActionRunHistoryResource:
-    def test_render_GET(self, action_run_history_resource, request, respond):
-        response = action_run_history_resource.render_GET(request)
-        assert len(response) == len(action_run_history_resource.action_runs)
-
-<<<<<<< HEAD
-
-@pytest.fixture
-def job_collection_resource():
-    job_collection = mock.create_autospec(JobCollection)
-    job_collection.get_by_name.return_value = None
-    return www.JobCollectionResource(job_collection)
-=======
+        assert len(response) == len(self.action_runs)
+
+
 class TestJobCollectionResource(WWWTestCase):
->>>>>>> bf4691bc
-
     @pytest.fixture(autouse=True)
     def setup_resource(self):
         job_collection = mock.create_autospec(JobCollection)
         job_collection.get_by_name = lambda name: name if name == 'testname' else None
         self.resource = www.JobCollectionResource(job_collection)
 
-<<<<<<< HEAD
-class TestJobCollectionResource:
-    def test_render_GET(self, job_collection_resource, respond):
-        job_collection_resource.get_data = MagicMock()
-        result = job_collection_resource.render_GET(REQUEST)
-        assert_call(job_collection_resource.get_data, 0, False, False, True, True)
-        assert 'jobs' in result
-
-    def test_getChild(self, job_collection_resource):
-        job_collection_resource.job_collection.get_by_name.return_value = "testname"
-        child = job_collection_resource.getChild(b"testname", mock.Mock())
-        assert isinstance(child, www.JobResource)
-
-    def test_getChild_missing_job(self, job_collection_resource):
-        child = job_collection_resource.getChild(b"bar", mock.Mock())
-        assert isinstance(child, www.ErrorResource)
-
-
-@pytest.fixture
-def job_scheduler():
-    return mock.create_autospec(JobScheduler)
-
-
-@pytest.fixture
-def job_runs():
-    return mock.create_autospec(jobrun.JobRunCollection)
-
-
-@pytest.fixture
-def job_fix(job_runs):
-    return mock.create_autospec(
-        job.Job,
-        runs=job_runs,
-        all_nodes=False,
-        allow_overlap=True,
-        queueing=True,
-        action_graph=mock.MagicMock(),
-        scheduler=mock.Mock(),
-        node_pool=mock.create_autospec(node.NodePool, ),
-        max_runtime=mock.Mock(),
-        expected_runtime=mock.MagicMock(),
-    )
-
-
-@pytest.fixture
-def job_resource(job_scheduler, job_runs, job_fix):
-    job_fix.get_name.return_value = 'foo'
-    job_scheduler.get_job.return_value = job_fix
-    job_scheduler.get_job_runs.return_value = job_runs
-    return www.JobResource(job_scheduler)
-
-
-class TestJobResource:
-    def test_render_GET(self, job_resource, request, respond):
-        result = job_resource.render_GET(request)
-        assert result['name'] == job_resource.job_scheduler.get_job().get_name()
-
-    def test_get_run_from_identifier_HEAD(self, job_resource, job_runs):
-        job_run = job_resource.get_run_from_identifier('HEAD')
-        job_resource.job_scheduler.get_job_runs.assert_called_with()
-        assert job_run == job_runs.get_newest.return_value
-
-    def test_get_run_from_identifier_number(self, job_resource, job_scheduler, job_runs):
-        job_run = job_resource.get_run_from_identifier('3')
-        job_scheduler.get_job_runs.assert_called_with()
-        assert job_run == job_runs.get_run_by_num.return_value
-        job_runs.get_run_by_num.assert_called_with(3)
-
-    def test_get_run_from_identifier_negative_index(self, job_resource, job_runs):
-        job_run = job_resource.get_run_from_identifier('-2')
-        assert job_run == job_runs.get_run_by_index.return_value
-        job_runs.get_run_by_index.assert_called_with(-2)
-
-    def test_getChild(self, job_resource):
-        autospec_method(job_resource.get_run_from_identifier)
-=======
     def test_render_GET(self):
         self.resource.get_data = MagicMock()
         result = self.resource.render_GET(REQUEST)
@@ -441,75 +243,48 @@
 
     def test_render_GET(self, request):
         result = self.resource.render_GET(request)
-        assert_equal(result['name'], self.job_scheduler.get_job().get_name())
+        assert result['name'] == self.job_scheduler.get_job().get_name()
 
     def test_get_run_from_identifier_HEAD(self):
         job_run = self.resource.get_run_from_identifier('HEAD')
         self.job_scheduler.get_job_runs.assert_called_with()
-        assert_equal(job_run, self.job_runs.get_newest.return_value)
+        assert job_run == self.job_runs.get_newest.return_value
 
     def test_get_run_from_identifier_number(self):
         job_run = self.resource.get_run_from_identifier('3')
         self.job_scheduler.get_job_runs.assert_called_with()
-        assert_equal(job_run, self.job_runs.get_run_by_num.return_value)
+        assert job_run == self.job_runs.get_run_by_num.return_value
         self.job_runs.get_run_by_num.assert_called_with(3)
 
     def test_get_run_from_identifier_negative_index(self):
         job_run = self.resource.get_run_from_identifier('-2')
-        assert_equal(job_run, self.job_runs.get_run_by_index.return_value)
+        assert job_run == self.job_runs.get_run_by_index.return_value
         self.job_runs.get_run_by_index.assert_called_with(-2)
 
     def test_getChild(self):
         autospec_method(self.resource.get_run_from_identifier)
->>>>>>> bf4691bc
         identifier = b'identifier'
-        resource = job_resource.getChild(identifier, None)
-        assert resource.job_run == job_resource.get_run_from_identifier.return_value
-
-    def test_getChild_action_run_history(self, job_resource, job_fix):
+        resource = self.resource.getChild(identifier, None)
+        assert resource.job_run == self.resource.get_run_from_identifier.return_value
+
+    def test_getChild_action_run_history(self):
         autospec_method(
-            job_resource.get_run_from_identifier,
+            self.resource.get_run_from_identifier,
             return_value=None,
         )
         action_name = 'action_name'
         action_runs = [mock.Mock(), mock.Mock()]
-<<<<<<< HEAD
-        job_fix.action_graph.names = [action_name]
-        job_fix.runs.get_action_runs.return_value = action_runs
-        resource = job_resource.getChild(action_name, None)
-        assert resource.__class__ == www.ActionRunHistoryResource
-        assert resource.action_runs == action_runs
-
-
-@pytest.fixture
-def config_resource():
-    mcp_mock = mock.create_autospec(mcp.MasterControlProgram)
-    resource = www.ConfigResource(mcp_mock)
-    resource.controller = mock.create_autospec(controller.ConfigController)
-    return resource
-
-
-class TestConfigResource:
-    def test_render_GET(self, config_resource, respond):
-        name = 'the_name'
-        request = build_request(name=name)
-        actual_response = config_resource.render_GET(request)
-        config_resource.controller.read_config.assert_called_with(name)
-        assert actual_response == config_resource.controller.read_config.return_value
-
-    def test_render_POST_update(self, config_resource, respond):
-=======
         self.job.action_graph.names = [action_name]
         self.job.runs.get_action_runs.return_value = action_runs
         resource = self.resource.getChild(action_name, None)
-        assert_equal(resource.__class__, www.ActionRunHistoryResource)
-        assert_equal(resource.action_runs, action_runs)
+        assert resource.__class__ == www.ActionRunHistoryResource
+        assert resource.action_runs == action_runs
 
 
 class TestConfigResource:
 
     @pytest.fixture(autouse=True)
-    def resource(self):
+    def setup_resource(self):
         self.mcp = mock.create_autospec(mcp.MasterControlProgram)
         self.resource = www.ConfigResource(self.mcp)
         self.controller = self.resource.controller = mock.create_autospec(
@@ -527,36 +302,26 @@
         )
 
     def test_render_POST_update(self, mock_respond):
->>>>>>> bf4691bc
         name, config, hash = 'the_name', 'config', 'hash'
         request = build_request(name=name, config=config, hash=hash)
-        actual_response = config_resource.render_POST(request)
-        config_resource.controller.update_config.assert_called_with(name, config, hash)
+        self.resource.render_POST(request)
+        self.resource.controller.update_config.assert_called_with(name, config, hash)
         expected_response = {
             'status': 'Active',
-            'error': config_resource.controller.update_config.return_value,
+            'error': self.resource.controller.update_config.return_value,
         }
-<<<<<<< HEAD
-        assert actual_response == expected_response
-
-    def test_render_POST_delete(self, config_resource, respond):
-=======
-        mock_respond.assert_called_with(request, response_content)
+        mock_respond.assert_called_with(request, expected_response)
 
     def test_render_POST_delete(self, mock_respond):
->>>>>>> bf4691bc
         name, config, hash = 'the_name', '', ''
         request = build_request(name=name, config=config, hash=hash)
-        actual_response = config_resource.render_POST(request)
-        config_resource.controller.delete_config.assert_called_with(name, config, hash)
+        self.resource.render_POST(request)
+        self.resource.controller.delete_config.assert_called_with(name, config, hash)
         expected_response = {
             'status': 'Active',
-            'error': config_resource.controller.delete_config.return_value,
+            'error': self.resource.controller.delete_config.return_value,
         }
-<<<<<<< HEAD
-        assert actual_response == expected_response
-=======
-        mock_respond.assert_called_with(request, response_content)
+        mock_respond.assert_called_with(request, expected_response)
 
 
 class TestMetricsResource:
@@ -578,9 +343,4 @@
         )
         request = mock.Mock(code=500)
         site.log(request)
-        assert mock_meter.call_count == 1
-
-
-if __name__ == '__main__':
-    run()
->>>>>>> bf4691bc
+        assert mock_meter.call_count == 1